--- conflicted
+++ resolved
@@ -432,11 +432,7 @@
 						} else {
 							(void)fputs("\n", _fp);
 #ifdef __PX4_NUTTX
-<<<<<<< HEAD
 							fsync(fileno(fp));
-=======
-							fsync(_fp->fs_filedes);
->>>>>>> 815c3672
 #endif
 						}
 
@@ -457,11 +453,7 @@
 							fputs(msg.text, _fp);
 							fputs("\n", _fp);
 #ifdef __PX4_NUTTX
-<<<<<<< HEAD
 							fsync(fileno(fp));
-=======
-							fsync(_fp->fs_filedes);
->>>>>>> 815c3672
 #endif
 						} else {
 							PX4_WARN("Failed to open MAVLink log: %s", log_file_path);
