/****************************************************************************
 *
 *   Copyright (c) 2014, 2015 PX4 Development Team. All rights reserved.
 *
 * Redistribution and use in source and binary forms, with or without
 * modification, are permitted provided that the following conditions
 * are met:
 *
 * 1. Redistributions of source code must retain the above copyright
 *    notice, this list of conditions and the following disclaimer.
 * 2. Redistributions in binary form must reproduce the above copyright
 *    notice, this list of conditions and the following disclaimer in
 *    the documentation and/or other materials provided with the
 *    distribution.
 * 3. Neither the name PX4 nor the names of its contributors may be
 *    used to endorse or promote products derived from this software
 *    without specific prior written permission.
 *
 * THIS SOFTWARE IS PROVIDED BY THE COPYRIGHT HOLDERS AND CONTRIBUTORS
 * "AS IS" AND ANY EXPRESS OR IMPLIED WARRANTIES, INCLUDING, BUT NOT
 * LIMITED TO, THE IMPLIED WARRANTIES OF MERCHANTABILITY AND FITNESS
 * FOR A PARTICULAR PURPOSE ARE DISCLAIMED. IN NO EVENT SHALL THE
 * COPYRIGHT OWNER OR CONTRIBUTORS BE LIABLE FOR ANY DIRECT, INDIRECT,
 * INCIDENTAL, SPECIAL, EXEMPLARY, OR CONSEQUENTIAL DAMAGES (INCLUDING,
 * BUT NOT LIMITED TO, PROCUREMENT OF SUBSTITUTE GOODS OR SERVICES; LOSS
 * OF USE, DATA, OR PROFITS; OR BUSINESS INTERRUPTION) HOWEVER CAUSED
 * AND ON ANY THEORY OF LIABILITY, WHETHER IN CONTRACT, STRICT
 * LIABILITY, OR TORT (INCLUDING NEGLIGENCE OR OTHERWISE) ARISING IN
 * ANY WAY OUT OF THE USE OF THIS SOFTWARE, EVEN IF ADVISED OF THE
 * POSSIBILITY OF SUCH DAMAGE.
 *
 ****************************************************************************/

/// @file mavlink_ftp.cpp
///	@author px4dev, Don Gagne <don@thegagnes.com>

#include <crc32.h>
#include <unistd.h>
#include <stdio.h>
#include <fcntl.h>
#include <sys/stat.h>
#include <errno.h>

#include "mavlink_ftp.h"
#include "mavlink_main.h"
#include "mavlink_tests/mavlink_ftp_test.h"

// Uncomment the line below to get better debug output. Never commit with this left on.
//#define MAVLINK_FTP_DEBUG

int buf_size_1 = 0;
int buf_size_2 = 0;

MavlinkFTP::MavlinkFTP(Mavlink* mavlink) :
	MavlinkStream(mavlink),
	_session_info{},
	_utRcvMsgFunc{},
	_worker_data{}
{
	// initialize session
	_session_info.fd = -1;
}

MavlinkFTP::~MavlinkFTP()
{
	
}

const char*
MavlinkFTP::get_name(void) const
{
	return "MAVLINK_FTP";
}

uint8_t
MavlinkFTP::get_id(void)
{
	return MAVLINK_MSG_ID_FILE_TRANSFER_PROTOCOL;
}

unsigned
MavlinkFTP::get_size(void)
{
	if (_session_info.stream_download) {
		return MAVLINK_MSG_ID_FILE_TRANSFER_PROTOCOL_LEN + MAVLINK_NUM_NON_PAYLOAD_BYTES;
		
	} else {
		return 0;
	}
}

MavlinkStream*
MavlinkFTP::new_instance(Mavlink *mavlink)
{
	return new MavlinkFTP(mavlink);
}

#ifdef MAVLINK_FTP_UNIT_TEST
void
MavlinkFTP::set_unittest_worker(ReceiveMessageFunc_t rcvMsgFunc, void *worker_data)
{
	_utRcvMsgFunc = rcvMsgFunc;
	_worker_data = worker_data;
}
#endif

uint8_t
MavlinkFTP::_getServerSystemId(void)
{
#ifdef MAVLINK_FTP_UNIT_TEST
	// We use fake ids when unit testing
	return MavlinkFtpTest::serverSystemId;
#else
	// Not unit testing, use the real thing
	return _mavlink->get_system_id();
#endif
}

uint8_t
MavlinkFTP::_getServerComponentId(void)
{
#ifdef MAVLINK_FTP_UNIT_TEST
	// We use fake ids when unit testing
	return MavlinkFtpTest::serverComponentId;
#else
	// Not unit testing, use the real thing
	return _mavlink->get_component_id();
#endif
}

uint8_t
MavlinkFTP::_getServerChannel(void)
{
#ifdef MAVLINK_FTP_UNIT_TEST
	// We use fake ids when unit testing
	return MavlinkFtpTest::serverChannel;
#else
	// Not unit testing, use the real thing
	return _mavlink->get_channel();
#endif
}

void
MavlinkFTP::handle_message(const mavlink_message_t *msg)
{
	//warnx("MavlinkFTP::handle_message %d %d", buf_size_1, buf_size_2);
	
	if (msg->msgid == MAVLINK_MSG_ID_FILE_TRANSFER_PROTOCOL) {
		mavlink_file_transfer_protocol_t ftp_request;
		mavlink_msg_file_transfer_protocol_decode(msg, &ftp_request);
		
#ifdef MAVLINK_FTP_DEBUG
		warnx("FTP: received ftp protocol message target_system: %d", ftp_request.target_system);
#endif
		
		if (ftp_request.target_system == _getServerSystemId()) {
			_process_request(&ftp_request, msg->sysid);
			return;
		}
	}
}

/// @brief Processes an FTP message
void
MavlinkFTP::_process_request(mavlink_file_transfer_protocol_t* ftp_req, uint8_t target_system_id)
{
	bool stream_send = false;
	PayloadHeader *payload = reinterpret_cast<PayloadHeader *>(&ftp_req->payload[0]);

	ErrorCode errorCode = kErrNone;

	// basic sanity checks; must validate length before use
	if (payload->size > kMaxDataLength) {
		errorCode = kErrInvalidDataSize;
		goto out;
	}

#ifdef MAVLINK_FTP_DEBUG
	printf("ftp: channel %u opc %u size %u offset %u\n", _getServerChannel(), payload->opcode, payload->size, payload->offset);
#endif

	switch (payload->opcode) {
	case kCmdNone:
		break;

	case kCmdTerminateSession:
		errorCode = _workTerminate(payload);
		break;

	case kCmdResetSessions:
		errorCode = _workReset(payload);
		break;

	case kCmdListDirectory:
		errorCode = _workList(payload);
		break;

	case kCmdOpenFileRO:
		errorCode = _workOpen(payload, O_RDONLY);
		break;

	case kCmdCreateFile:
		errorCode = _workOpen(payload, O_CREAT | O_EXCL | O_WRONLY);
		break;

	case kCmdOpenFileWO:
		errorCode = _workOpen(payload, O_CREAT | O_WRONLY);
		break;

	case kCmdReadFile:
		errorCode = _workRead(payload);
		break;

	case kCmdBurstReadFile:
		errorCode = _workBurst(payload, target_system_id);
		stream_send = true;
		break;
			
	case kCmdWriteFile:
		errorCode = _workWrite(payload);
		break;

	case kCmdRemoveFile:
		errorCode = _workRemoveFile(payload);
		break;

	case kCmdRename:
		errorCode = _workRename(payload);
		break;

	case kCmdTruncateFile:
		errorCode = _workTruncateFile(payload);
		break;

	case kCmdCreateDirectory:
		errorCode = _workCreateDirectory(payload);
		break;
			
	case kCmdRemoveDirectory:
		errorCode = _workRemoveDirectory(payload);
		break;
			
	case kCmdCalcFileCRC32:
		errorCode = _workCalcFileCRC32(payload);
		break;

	default:
		errorCode = kErrUnknownCommand;
		break;	
	}

out:
	payload->seq_number++;
	
	// handle success vs. error
	if (errorCode == kErrNone) {
		payload->req_opcode = payload->opcode;
		payload->opcode = kRspAck;
	} else {
		int r_errno = errno;
		payload->req_opcode = payload->opcode;
		payload->opcode = kRspNak;
		payload->size = 1;
		payload->data[0] = errorCode;
		if (errorCode == kErrFailErrno) {
			payload->size = 2;
			payload->data[1] = r_errno;
		}
	}

	// Stream download replies are sent through mavlink stream mechanism. Unless we need to Nak.
	if (!stream_send || errorCode != kErrNone) {
		// respond to the request
		ftp_req->target_system = target_system_id;
		_reply(ftp_req);
	}
}

/// @brief Sends the specified FTP response message out through mavlink
void
MavlinkFTP::_reply(mavlink_file_transfer_protocol_t* ftp_req)
{
	
#ifdef MAVLINK_FTP_DEBUG
	PayloadHeader *payload = reinterpret_cast<PayloadHeader *>(&ftp_req->payload[0]);
	warnx("FTP: %s seq_number: %d", payload->opcode == kRspAck ? "Ack" : "Nak", payload->seq_number);
#endif
	
	ftp_req->target_network = 0;
	ftp_req->target_component = 0;
#ifdef MAVLINK_FTP_UNIT_TEST
	// Unit test hook is set, call that instead
	_utRcvMsgFunc(ftp_req, _worker_data);
#else
	_mavlink->send_message(MAVLINK_MSG_ID_FILE_TRANSFER_PROTOCOL, ftp_req);
#endif

}

/// @brief Responds to a List command
MavlinkFTP::ErrorCode
MavlinkFTP::_workList(PayloadHeader* payload)
{
	char dirPath[kMaxDataLength];
	strncpy(dirPath, _data_as_cstring(payload), kMaxDataLength);

	ErrorCode errorCode = kErrNone;
	unsigned offset = 0;

	DIR *dp = opendir(dirPath);

	if (dp == nullptr) {
		_mavlink->send_statustext_critical("FTP: can't open path (file system corrupted?)");
		_mavlink->send_statustext_critical(dirPath);
		// this is not an FTP error, abort directory read and continue

		payload->data[offset++] = kDirentSkip;
		*((char *)&payload->data[offset]) = '\0';
		offset++;
		payload->size = offset;

		return errorCode;
	}

#ifdef MAVLINK_FTP_DEBUG
	warnx("FTP: list %s offset %d", dirPath, payload->offset);
#endif

	struct dirent entry, *result = nullptr;

	// move to the requested offset
	seekdir(dp, payload->offset);

	for (;;) {
		// read the directory entry
		if (readdir_r(dp, &entry, &result)) {
			_mavlink->send_statustext_critical("FTP: list readdir_r failure");
			_mavlink->send_statustext_critical(dirPath);

			payload->data[offset++] = kDirentSkip;
			*((char *)&payload->data[offset]) = '\0';
			offset++;
			payload->size = offset;
			closedir(dp);

			return errorCode;
		}

		// no more entries?
		if (result == nullptr) {
			if (payload->offset != 0 && offset == 0) {
				// User is requesting subsequent dir entries but there were none. This means the user asked
				// to seek past EOF.
				errorCode = kErrEOF;
			}
			// Otherwise we are just at the last directory entry, so we leave the errorCode at kErrorNone to signal that
			break;
		}

		uint32_t fileSize = 0;
		char buf[256];
		char direntType;

		// Determine the directory entry type
		switch (entry.d_type) {
#ifdef __PX4_NUTTX
		case DTYPE_FILE:
#else
		case DT_REG:
#endif
			// For files we get the file size as well
			direntType = kDirentFile;
			snprintf(buf, sizeof(buf), "%s/%s", dirPath, entry.d_name);
			struct stat st;
			if (stat(buf, &st) == 0) {
				fileSize = st.st_size;
			}
			break;
#ifdef __PX4_NUTTX
		case DTYPE_DIRECTORY:
<<<<<<< HEAD
#else
		case DT_DIR:
#endif
			if (strcmp(entry.d_name, ".") == 0 || strcmp(entry.d_name, "..") == 0) {
=======
			// XXX @DonLakeFlyer: Remove the first condition for the test setup
			if ((entry.d_name[0] == '.') || strcmp(entry.d_name, ".") == 0 || strcmp(entry.d_name, "..") == 0) {
>>>>>>> 26954ece
				// Don't bother sending these back
				direntType = kDirentSkip;
			} else {
				direntType = kDirentDir;
			}
			break;
		default:
			// We only send back file and diretory entries, skip everything else
			direntType = kDirentSkip;
		}
		
		if (direntType == kDirentSkip) {
			// Skip send only dirent identifier
			buf[0] = '\0';
		} else if (direntType == kDirentFile) {
			// Files send filename and file length
			snprintf(buf, sizeof(buf), "%s\t%d", entry.d_name, fileSize);
		} else {
			// Everything else just sends name
			strncpy(buf, entry.d_name, sizeof(buf));
			buf[sizeof(buf)-1] = 0;
		}
		size_t nameLen = strlen(buf);

		// Do we have room for the name, the one char directory identifier and the null terminator?
		if ((offset + nameLen + 2) > kMaxDataLength) {
			break;
		}
		
		// Move the data into the buffer
		payload->data[offset++] = direntType;
		strcpy((char *)&payload->data[offset], buf);
#ifdef MAVLINK_FTP_DEBUG
		printf("FTP: list %s %s\n", dirPath, (char *)&payload->data[offset-1]);
#endif
		offset += nameLen + 1;
	}

	closedir(dp);
	payload->size = offset;

	return errorCode;
}

/// @brief Responds to an Open command
MavlinkFTP::ErrorCode
MavlinkFTP::_workOpen(PayloadHeader* payload, int oflag)
{
	if (_session_info.fd >= 0) {
		warnx("FTP: Open failed - out of sessions\n");
		return kErrNoSessionsAvailable;
	}

	char *filename = _data_as_cstring(payload);
	
#ifdef MAVLINK_FTP_DEBUG
	warnx("FTP: open '%s'", filename);
#endif

	uint32_t fileSize = 0;
	struct stat st;
	if (stat(filename, &st) != 0) {
		// fail only if requested open for read
		if (oflag & O_RDONLY)
			return kErrFailErrno;
		else
			st.st_size = 0;
	}
	fileSize = st.st_size;

	int fd = ::open(filename, oflag);
	if (fd < 0) {
		return kErrFailErrno;
	}
	_session_info.fd = fd;
	_session_info.file_size = fileSize;
	_session_info.stream_download = false;

	payload->session = 0;
	payload->size = sizeof(uint32_t);
	*((uint32_t*)payload->data) = fileSize;

	return kErrNone;
}

/// @brief Responds to a Read command
MavlinkFTP::ErrorCode
MavlinkFTP::_workRead(PayloadHeader* payload)
{
	if (payload->session != 0 || _session_info.fd < 0) {
		return kErrInvalidSession;
	}

#ifdef MAVLINK_FTP_DEBUG
	warnx("FTP: read offset:%d", payload->offset);
#endif
	// We have to test seek past EOF ourselves, lseek will allow seek past EOF
	if (payload->offset >= _session_info.file_size) {
		warnx("request past EOF");
		return kErrEOF;
	}
		
	if (lseek(_session_info.fd, payload->offset, SEEK_SET) < 0) {
		warnx("seek fail");
		return kErrFailErrno;
	}

	int bytes_read = ::read(_session_info.fd, &payload->data[0], kMaxDataLength);
	if (bytes_read < 0) {
		// Negative return indicates error other than eof
		warnx("read fail %d", bytes_read);
		return kErrFailErrno;
	}

	payload->size = bytes_read;

	return kErrNone;
}

/// @brief Responds to a Stream command
MavlinkFTP::ErrorCode
MavlinkFTP::_workBurst(PayloadHeader* payload, uint8_t target_system_id)
{
	if (payload->session != 0 && _session_info.fd < 0) {
		return kErrInvalidSession;
	}
	
#ifdef MAVLINK_FTP_DEBUG
	warnx("FTP: burst offset:%d", payload->offset);
#endif
	// Setup for streaming sends
	_session_info.stream_download = true;
	_session_info.stream_offset = payload->offset;
	_session_info.stream_chunk_transmitted = 0;
	_session_info.stream_seq_number = payload->seq_number + 1;
	_session_info.stream_target_system_id = target_system_id;

	return kErrNone;
}

/// @brief Responds to a Write command
MavlinkFTP::ErrorCode
MavlinkFTP::_workWrite(PayloadHeader* payload)
{
	if (payload->session != 0 && _session_info.fd < 0) {
		return kErrInvalidSession;
	}

	if (lseek(_session_info.fd, payload->offset, SEEK_SET) < 0) {
		// Unable to see to the specified location
		warnx("seek fail");
		return kErrFailErrno;
	}

	int bytes_written = ::write(_session_info.fd, &payload->data[0], payload->size);
	if (bytes_written < 0) {
		// Negative return indicates error other than eof
		warnx("write fail %d", bytes_written);
		return kErrFailErrno;
	}

	payload->size = sizeof(uint32_t);
	*((uint32_t*)payload->data) = bytes_written;

	return kErrNone;
}

/// @brief Responds to a RemoveFile command
MavlinkFTP::ErrorCode
MavlinkFTP::_workRemoveFile(PayloadHeader* payload)
{
	char file[kMaxDataLength];
	strncpy(file, _data_as_cstring(payload), kMaxDataLength);
	
	if (unlink(file) == 0) {
		payload->size = 0;
		return kErrNone;
	} else {
		return kErrFailErrno;
	}
}

/// @brief Responds to a TruncateFile command
MavlinkFTP::ErrorCode
MavlinkFTP::_workTruncateFile(PayloadHeader* payload)
{
	char file[kMaxDataLength];
	const char temp_file[] = "/fs/microsd/.trunc.tmp";
	strncpy(file, _data_as_cstring(payload), kMaxDataLength);
	payload->size = 0;

	// emulate truncate(file, payload->offset) by
	// copying to temp and overwrite with O_TRUNC flag.

	struct stat st;
	if (stat(file, &st) != 0) {
		return kErrFailErrno;
	}

	if (!S_ISREG(st.st_mode)) {
		errno = EISDIR;
		return kErrFailErrno;
	}

	// check perms allow us to write (not romfs)
	if (!(st.st_mode & (S_IWUSR | S_IWGRP | S_IWOTH))) {
		errno = EROFS;
		return kErrFailErrno;
	}

	if (payload->offset == (unsigned)st.st_size) {
		// nothing to do
		return kErrNone;
	}
	else if (payload->offset == 0) {
		// 1: truncate all data
		int fd = ::open(file, O_TRUNC | O_WRONLY);
		if (fd < 0) {
			return kErrFailErrno;
		}

		::close(fd);
		return kErrNone;
	}
	else if (payload->offset > (unsigned)st.st_size) {
		// 2: extend file
		int fd = ::open(file, O_WRONLY);
		if (fd < 0) {
			return kErrFailErrno;
		}

		if (lseek(fd, payload->offset - 1, SEEK_SET) < 0) {
			::close(fd);
			return kErrFailErrno;
		}

		bool ok = 1 == ::write(fd, "", 1);
		::close(fd);

		return (ok)? kErrNone : kErrFailErrno;
	}
	else {
		// 3: truncate
		if (_copy_file(file, temp_file, payload->offset) != 0) {
			return kErrFailErrno;
		}
		if (_copy_file(temp_file, file, payload->offset) != 0) {
			return kErrFailErrno;
		}
		if (::unlink(temp_file) != 0) {
			return kErrFailErrno;
		}

		return kErrNone;
	}
}

/// @brief Responds to a Terminate command
MavlinkFTP::ErrorCode
MavlinkFTP::_workTerminate(PayloadHeader* payload)
{
	if (payload->session != 0 || _session_info.fd < 0) {
		return kErrInvalidSession;
	}
	
	::close(_session_info.fd);
	_session_info.fd = -1;
	_session_info.stream_download = false;
	
	payload->size = 0;

	return kErrNone;
}

/// @brief Responds to a Reset command
MavlinkFTP::ErrorCode
MavlinkFTP::_workReset(PayloadHeader* payload)
{
	if (_session_info.fd != -1) {
		::close(_session_info.fd);
		_session_info.fd = -1;
		_session_info.stream_download = false;
	}

	payload->size = 0;
	
	return kErrNone;
}

/// @brief Responds to a Rename command
MavlinkFTP::ErrorCode
MavlinkFTP::_workRename(PayloadHeader* payload)
{
	char oldpath[kMaxDataLength];
	char newpath[kMaxDataLength];

	char *ptr = _data_as_cstring(payload);
	size_t oldpath_sz = strlen(ptr);

	if (oldpath_sz == payload->size) {
		// no newpath
		errno = EINVAL;
		return kErrFailErrno;
	}

	strncpy(oldpath, ptr, kMaxDataLength);
	strncpy(newpath, ptr + oldpath_sz + 1, kMaxDataLength);

	if (rename(oldpath, newpath) == 0) {
		payload->size = 0;
		return kErrNone;
	} else {
		return kErrFailErrno;
	}
}

/// @brief Responds to a RemoveDirectory command
MavlinkFTP::ErrorCode
MavlinkFTP::_workRemoveDirectory(PayloadHeader* payload)
{
	char dir[kMaxDataLength];
	strncpy(dir, _data_as_cstring(payload), kMaxDataLength);
	
	if (rmdir(dir) == 0) {
		payload->size = 0;
		return kErrNone;
	} else {
		return kErrFailErrno;
	}
}

/// @brief Responds to a CreateDirectory command
MavlinkFTP::ErrorCode
MavlinkFTP::_workCreateDirectory(PayloadHeader* payload)
{
	char dir[kMaxDataLength];
	strncpy(dir, _data_as_cstring(payload), kMaxDataLength);
	
	if (mkdir(dir, S_IRWXU | S_IRWXG | S_IRWXO) == 0) {
		payload->size = 0;
		return kErrNone;
	} else {
		return kErrFailErrno;
	}
}

/// @brief Responds to a CalcFileCRC32 command
MavlinkFTP::ErrorCode
MavlinkFTP::_workCalcFileCRC32(PayloadHeader* payload)
{
	char file_buf[256];
	uint32_t checksum = 0;
	ssize_t bytes_read;
	strncpy(file_buf, _data_as_cstring(payload), kMaxDataLength);

	int fd = ::open(file_buf, O_RDONLY);
	if (fd < 0) {
		return kErrFailErrno;
	}

	do {
		bytes_read = ::read(fd, file_buf, sizeof(file_buf));
		if (bytes_read < 0) {
			int r_errno = errno;
			::close(fd);
			errno = r_errno;
			return kErrFailErrno;
		}

		checksum = crc32part((uint8_t*)file_buf, bytes_read, checksum);
	} while (bytes_read == sizeof(file_buf));

	::close(fd);

	payload->size = sizeof(uint32_t);
	*((uint32_t*)payload->data) = checksum;
	return kErrNone;
}

/// @brief Guarantees that the payload data is null terminated.
///     @return Returns a pointer to the payload data as a char *
char *
MavlinkFTP::_data_as_cstring(PayloadHeader* payload)
{
	// guarantee nul termination
	if (payload->size < kMaxDataLength) {
		payload->data[payload->size] = '\0';
	} else {
		payload->data[kMaxDataLength - 1] = '\0';
	}

	// and return data
	return (char *)&(payload->data[0]);
}

/// @brief Copy file (with limited space)
int
MavlinkFTP::_copy_file(const char *src_path, const char *dst_path, size_t length)
{
	char buff[512];
	int src_fd = -1, dst_fd = -1;
	int op_errno = 0;

	src_fd = ::open(src_path, O_RDONLY);
	if (src_fd < 0) {
		return -1;
	}

	dst_fd = ::open(dst_path, O_CREAT | O_TRUNC | O_WRONLY
// POSIX requires the permissions to be supplied if O_CREAT passed
#ifdef __PX4_POSIX
			, 0x0777
#endif
			);
	if (dst_fd < 0) {
		op_errno = errno;
		::close(src_fd);
		errno = op_errno;
		return -1;
	}

	while (length > 0) {
		ssize_t bytes_read, bytes_written;
		size_t blen = (length > sizeof(buff))? sizeof(buff) : length;

		bytes_read = ::read(src_fd, buff, blen);
		if (bytes_read == 0) {
			// EOF
			break;
		}
		else if (bytes_read < 0) {
			warnx("cp: read");
			op_errno = errno;
			break;
		}

		bytes_written = ::write(dst_fd, buff, bytes_read);
		if (bytes_written != bytes_read) {
			warnx("cp: short write");
			op_errno = errno;
			break;
		}

		length -= bytes_written;
	}

	::close(src_fd);
	::close(dst_fd);

	errno = op_errno;
	return (length > 0)? -1 : 0;
}

void MavlinkFTP::send(const hrt_abstime t)
{
	// Anything to stream?
	if (!_session_info.stream_download) {
		return;
	}
	
#ifndef MAVLINK_FTP_UNIT_TEST
	// Skip send if not enough room
	unsigned max_bytes_to_send = _mavlink->get_free_tx_buf();
#ifdef MAVLINK_FTP_DEBUG
    warnx("MavlinkFTP::send max_bytes_to_send(%d) get_free_tx_buf(%d)", max_bytes_to_send, _mavlink->get_free_tx_buf());
#endif
	if (max_bytes_to_send < get_size()) {
		return;
	}
#endif
	
	// Send stream packets until buffer is full

	bool more_data;
	do {
		more_data = false;
		
		ErrorCode error_code = kErrNone;
		
		mavlink_file_transfer_protocol_t ftp_msg;
		PayloadHeader* payload = reinterpret_cast<PayloadHeader *>(&ftp_msg.payload[0]);
		
		payload->seq_number = _session_info.stream_seq_number;
		payload->session = 0;
		payload->opcode = kRspAck;
		payload->req_opcode = kCmdBurstReadFile;
		payload->offset = _session_info.stream_offset;
		_session_info.stream_seq_number++;

#ifdef MAVLINK_FTP_DEBUG
		warnx("stream send: offset %d", _session_info.stream_offset);
#endif
		// We have to test seek past EOF ourselves, lseek will allow seek past EOF
		if (_session_info.stream_offset >= _session_info.file_size) {
			error_code = kErrEOF;
#ifdef MAVLINK_FTP_DEBUG
			warnx("stream download: sending Nak EOF");
#endif
		}
		
		if (error_code == kErrNone) {
			if (lseek(_session_info.fd, payload->offset, SEEK_SET) < 0) {
				error_code = kErrFailErrno;
#ifdef MAVLINK_FTP_DEBUG
				warnx("stream download: seek fail");
#endif
			}
		}
		
		if (error_code == kErrNone) {
			int bytes_read = ::read(_session_info.fd, &payload->data[0], kMaxDataLength);
			if (bytes_read < 0) {
				// Negative return indicates error other than eof
				error_code = kErrFailErrno;
#ifdef MAVLINK_FTP_DEBUG
				warnx("stream download: read fail");
#endif
			} else {
				payload->size = bytes_read;
				_session_info.stream_offset += bytes_read;
				_session_info.stream_chunk_transmitted += bytes_read;
			}
		}
		
		if (error_code != kErrNone) {
			payload->opcode = kRspNak;
			payload->size = 1;
			uint8_t* pData = &payload->data[0];
			*pData = error_code; // Straight reference to data[0] is causing bogus gcc array subscript error
			if (error_code == kErrFailErrno) {
				int r_errno = errno;
				payload->size = 2;
				payload->data[1] = r_errno;
			}
			_session_info.stream_download = false;
		} else {
#ifndef MAVLINK_FTP_UNIT_TEST
			if (max_bytes_to_send < (get_size()*2)) {
				more_data = false;
				/* perform transfers in 35K chunks - this is determined empirical */
				if (_session_info.stream_chunk_transmitted > 35000) {
					payload->burst_complete = true;
					_session_info.stream_download = false;
					_session_info.stream_chunk_transmitted = 0;
				}
			} else {
#endif
				more_data = true;
				payload->burst_complete = false;
#ifndef MAVLINK_FTP_UNIT_TEST
				max_bytes_to_send -= get_size();
			}
#endif
		}
		
		ftp_msg.target_system = _session_info.stream_target_system_id;
		_reply(&ftp_msg);
	} while (more_data);
}
<|MERGE_RESOLUTION|>--- conflicted
+++ resolved
@@ -378,15 +378,11 @@
 			break;
 #ifdef __PX4_NUTTX
 		case DTYPE_DIRECTORY:
-<<<<<<< HEAD
 #else
 		case DT_DIR:
 #endif
-			if (strcmp(entry.d_name, ".") == 0 || strcmp(entry.d_name, "..") == 0) {
-=======
 			// XXX @DonLakeFlyer: Remove the first condition for the test setup
 			if ((entry.d_name[0] == '.') || strcmp(entry.d_name, ".") == 0 || strcmp(entry.d_name, "..") == 0) {
->>>>>>> 26954ece
 				// Don't bother sending these back
 				direntType = kDirentSkip;
 			} else {
