--- conflicted
+++ resolved
@@ -84,11 +84,8 @@
 #include <uORB/topics/esc_status.h>
 #include <uORB/topics/telemetry_status.h>
 #include <uORB/topics/estimator_status.h>
-<<<<<<< HEAD
-=======
 #include <uORB/topics/system_power.h>
 #include <uORB/topics/servorail_status.h>
->>>>>>> be6c0d2e
 
 #include <systemlib/systemlib.h>
 #include <systemlib/param/param.h>
@@ -801,11 +798,8 @@
 		struct telemetry_status_s telemetry;
 		struct range_finder_report range_finder;
 		struct estimator_status_report estimator_status;
-<<<<<<< HEAD
-=======
 		struct system_power_s system_power;
 		struct servorail_status_s servorail_status;
->>>>>>> be6c0d2e
 	} buf;
 
 	memset(&buf, 0, sizeof(buf));
@@ -838,10 +832,7 @@
 			struct log_DIST_s log_DIST;
 			struct log_TELE_s log_TELE;
 			struct log_ESTM_s log_ESTM;
-<<<<<<< HEAD
-=======
 			struct log_PWR_s log_PWR;
->>>>>>> be6c0d2e
 		} body;
 	} log_msg = {
 		LOG_PACKET_HEADER_INIT(0)
@@ -873,11 +864,8 @@
 		int telemetry_sub;
 		int range_finder_sub;
 		int estimator_status_sub;
-<<<<<<< HEAD
-=======
 		int system_power_sub;
 		int servorail_status_sub;
->>>>>>> be6c0d2e
 	} subs;
 
 	subs.cmd_sub = orb_subscribe(ORB_ID(vehicle_command));
@@ -903,11 +891,8 @@
 	subs.telemetry_sub = orb_subscribe(ORB_ID(telemetry_status));
 	subs.range_finder_sub = orb_subscribe(ORB_ID(sensor_range_finder));
 	subs.estimator_status_sub = orb_subscribe(ORB_ID(estimator_status));
-<<<<<<< HEAD
-=======
 	subs.system_power_sub = orb_subscribe(ORB_ID(system_power));
 	subs.servorail_status_sub = orb_subscribe(ORB_ID(servorail_status));
->>>>>>> be6c0d2e
 
 	thread_running = true;
 
@@ -1301,11 +1286,7 @@
 			log_msg.body.log_ESTM.states_nan = buf.estimator_status.states_nan;
 			log_msg.body.log_ESTM.covariance_nan = buf.estimator_status.covariance_nan;
 			log_msg.body.log_ESTM.kalman_gain_nan = buf.estimator_status.kalman_gain_nan;
-<<<<<<< HEAD
-			LOGBUFFER_WRITE_AND_COUNT(DIST);
-=======
 			LOGBUFFER_WRITE_AND_COUNT(ESTM);
->>>>>>> be6c0d2e
 		}
 
 		/* signal the other thread new data, but not yet unlock */
