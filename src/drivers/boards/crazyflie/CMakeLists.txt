--- conflicted
+++ resolved
@@ -34,10 +34,7 @@
 	MODULE drivers__boards__crazyflie
 	SRCS
 		../common/board_name.c
-<<<<<<< HEAD
-=======
 		../common/board_dma_alloc.c
->>>>>>> 780e903d
 		crazyflie_init.c
 		crazyflie_usb.c
 		crazyflie_led.c
