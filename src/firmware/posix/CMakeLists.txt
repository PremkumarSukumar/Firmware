--- conflicted
+++ resolved
@@ -8,34 +8,15 @@
 
 	include(fastrpc)
 	include(linux_app)
-<<<<<<< HEAD
 
 	FASTRPC_STUB_GEN(../qurt/px4muorb.idl)
 
-=======
-
-	FASTRPC_STUB_GEN(../qurt/px4muorb.idl)
-
->>>>>>> 18176ea7
 	set(CMAKE_C_FLAGS "${CMAKE_C_FLAGS} -Wno-missing-prototypes -Wno-missing-declarations")
 	LINUX_APP(
 		APP_NAME mainapp
 		IDL_NAME px4muorb
 		APPS_DEST "/home/linaro"
 		SOURCES
-<<<<<<< HEAD
-		px4muorb_stub.c
-		${CMAKE_SOURCE_DIR}/src/platforms/posix/main.cpp
-		apps.h
-		LINK_LIBS
-		-Wl,--start-group
-		${module_libraries}
-		df_driver_framework
-		${df_driver_libs}
-		${FASTRPC_ARM_LIBS}
-		pthread m rt
-		-Wl,--end-group
-=======
 			px4muorb_stub.c
 			${CMAKE_SOURCE_DIR}/src/platforms/posix/main.cpp
 			apps.h
@@ -46,7 +27,6 @@
 			${FASTRPC_ARM_LIBS}
 			pthread m rt
 			-Wl,--end-group
->>>>>>> 18176ea7
 		)
 
 	px4_add_adb_push(OUT upload
@@ -66,10 +46,6 @@
 		target_link_libraries(mainapp
 			-Wl,--start-group
 			${module_libraries}
-<<<<<<< HEAD
-			df_driver_framework
-=======
->>>>>>> 18176ea7
 			${df_driver_libs}
 			pthread m rt
 			-Wl,--end-group
@@ -77,10 +53,6 @@
 	else()
 		target_link_libraries(mainapp
 			${module_libraries}
-<<<<<<< HEAD
-			df_driver_framework
-=======
->>>>>>> 18176ea7
 			${df_driver_libs}
 			pthread m
 			)
