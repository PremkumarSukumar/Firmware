include(nuttx/px4_impl_nuttx)

px4_nuttx_configure(HWCLASS m4 CONFIG nsh ROMFS y ROMFSROOT px4fmu_common)

set(CMAKE_TOOLCHAIN_FILE ${CMAKE_SOURCE_DIR}/cmake/toolchains/Toolchain-arm-none-eabi.cmake)

set(config_module_list
	#
	# Board support modules
	#
	drivers/device
	drivers/stm32
	drivers/stm32/adc
	drivers/stm32/tone_alarm
	drivers/led
	drivers/px4fmu
	drivers/px4io
	drivers/boards/px4fmu-v1
	drivers/ardrone_interface
	drivers/rgbled
	drivers/mpu6000
	drivers/lsm303d
	drivers/l3gd20
	drivers/hmc5883
	drivers/ms5611
	drivers/mb12xx
	drivers/sf0x
	drivers/ll40ls
	drivers/trone
	drivers/gps
	drivers/pwm_out_sim
	#drivers/hott
	#drivers/hott/hott_telemetry
	#drivers/hott/hott_sensors
	drivers/blinkm
	drivers/airspeed
	drivers/ets_airspeed
	drivers/meas_airspeed
	drivers/frsky_telemetry
	modules/sensors
<<<<<<< HEAD
	#drivers/mkblctrl
=======
	drivers/camera_trigger
	drivers/mkblctrl
>>>>>>> 18176ea7
	drivers/px4flow

	#
	# System commands
	#
	systemcmds/bl_update
	systemcmds/mixer
	systemcmds/param
	systemcmds/perf
	systemcmds/pwm
	systemcmds/esc_calib
	systemcmds/reboot
	systemcmds/top
	systemcmds/config
	systemcmds/nshterm
	systemcmds/mtd
	systemcmds/dumpfile
	systemcmds/ver

	#
	# General system control
	#
	modules/commander
	modules/navigator
	modules/mavlink
	modules/gpio_led
	modules/land_detector

	#
	# Estimation modules (EKF/ SO3 / other filters)
	#
	# Too high RAM usage due to static allocations
	# modules/attitude_estimator_ekf
	modules/attitude_estimator_q
	modules/ekf_att_pos_estimator
	modules/position_estimator_inav
	modules/ekf2

	#
	# Vehicle Control
	#
	# modules/segway # XXX Needs GCC 4.7 fix
	modules/fw_pos_control_l1
	modules/fw_att_control
	modules/mc_att_control
	modules/mc_pos_control
	modules/vtol_att_control

	#
	# Logging
	#
	modules/sdlog2

	#
	# Library modules
	#
	modules/param
	modules/systemlib
	modules/systemlib/mixer
	modules/uORB
	modules/dataman

	#
	# Libraries
	#
	lib/controllib
	lib/mathlib
	lib/mathlib/math/filter
	lib/ecl
	lib/external_lgpl
	lib/geo
	lib/geo_lookup
	lib/conversion
	lib/launchdetection
	lib/terrain_estimation
	lib/runway_takeoff
	lib/tailsitter_recovery
<<<<<<< HEAD
=======
	lib/DriverFramework/framework
>>>>>>> 18176ea7
	platforms/nuttx

	# had to add for cmake, not sure why wasn't in original config
	platforms/common 
	platforms/nuttx/px4_layer

	#
	# OBC challenge
	#
	modules/bottle_drop

	#
	# Rover apps
	#
	examples/rover_steering_control

	#
	# Demo apps
	#
	#examples/math_demo
	# Tutorial code from
	# https://px4.io/dev/px4_simple_app
	#examples/px4_simple_app

	# Tutorial code from
	# https://px4.io/dev/daemon
	#examples/px4_daemon_app

	# Tutorial code from
	# https://px4.io/dev/debug_values
	#examples/px4_mavlink_debug

	# Tutorial code from
	# https://px4.io/dev/example_fixedwing_control
	#examples/fixedwing_control

	# Hardware test
	#examples/hwtest
)

set(config_extra_builtin_cmds
	serdis
	sercon
	)

set(config_io_board
	px4io-v1
	)

set(config_extra_libs
	)

set(config_io_extra_libs
	)

add_custom_target(sercon)
set_target_properties(sercon PROPERTIES
	PRIORITY "SCHED_PRIORITY_DEFAULT"
	MAIN "sercon"
	STACK_MAIN "2048")

add_custom_target(serdis)
set_target_properties(serdis PROPERTIES
	PRIORITY "SCHED_PRIORITY_DEFAULT"
	MAIN "serdis"
	STACK_MAIN "2048")<|MERGE_RESOLUTION|>--- conflicted
+++ resolved
@@ -38,12 +38,8 @@
 	drivers/meas_airspeed
 	drivers/frsky_telemetry
 	modules/sensors
-<<<<<<< HEAD
-	#drivers/mkblctrl
-=======
 	drivers/camera_trigger
 	drivers/mkblctrl
->>>>>>> 18176ea7
 	drivers/px4flow
 
 	#
@@ -121,10 +117,7 @@
 	lib/terrain_estimation
 	lib/runway_takeoff
 	lib/tailsitter_recovery
-<<<<<<< HEAD
-=======
 	lib/DriverFramework/framework
->>>>>>> 18176ea7
 	platforms/nuttx
 
 	# had to add for cmake, not sure why wasn't in original config
