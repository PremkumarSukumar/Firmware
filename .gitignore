--- conflicted
+++ resolved
@@ -64,14 +64,11 @@
 GPATH
 GRTAGS
 GTAGS
-<<<<<<< HEAD
-=======
 *.config
 *.creator
 *.creator.user
 *.files
 *.includes
->>>>>>> 18176ea7
 
 # uavcan firmware
 ROMFS/px4fmu_common/uavcan/
