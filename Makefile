--- conflicted
+++ resolved
@@ -149,78 +149,9 @@
 # --------------------------------------------------------------------
 #  Do not put any spaces between function arguments.
 
-<<<<<<< HEAD
-tap-v1_default:
-	$(call cmake-build,nuttx_tap-v1_default)
-
-asc-v1_default:
-	$(call cmake-build,nuttx_asc-v1_default)
-
-px4fmu-v1_default:
-	$(call cmake-build,nuttx_px4fmu-v1_default)
-
-px4fmu-v2_default:
-	$(call cmake-build,nuttx_px4fmu-v2_default)
-
-px4fmu-v2_test:
-	$(call cmake-build,nuttx_px4fmu-v2_test)
-
-px4fmu-v4_default:
-	$(call cmake-build,nuttx_px4fmu-v4_default)
-
-px4-stm32f4discovery_default:
-	$(call cmake-build,nuttx_px4-stm32f4discovery_default)
-
-px4fmu-v2_ekf2:
-	$(call cmake-build,nuttx_px4fmu-v2_ekf2)
-
-mavstation_default:
-	$(call cmake-build,nuttx_mavstation_default)
-
-px4cannode-v1_default:
-	$(call cmake-build,nuttx_px4cannode-v1_default)
-
-px4esc-v1_default:
-	$(call cmake-build,nuttx_px4esc-v1_default)
-
-s2740vc-v1_default:
-	$(call cmake-build,nuttx_s2740vc-v1_default)
-
-esc35-v1_default:
-	$(call cmake-build,nuttx_esc35-v1_default)
-
-px4cannode-v1_bootloader:
-	$(call cmake-build,nuttx_px4cannode-v1_bootloader)
-
-px4esc-v1_bootloader:
-	$(call cmake-build,nuttx_px4esc-v1_bootloader)
-
-px4flow-v2_bootloader:
-	$(call cmake-build,nuttx_px4flow-v2_bootloader)
-
-s2740vc-v1_bootloader:
-	$(call cmake-build,nuttx_s2740vc-v1_bootloader)
-
-zubaxgnss-v1_bootloader:
-	$(call cmake-build,nuttx_zubaxgnss-v1_bootloader)
-
-esc35-v1_bootloader:
-	$(call cmake-build,nuttx_esc35-v1_bootloader)
-
-px4fmu-v2_lpe:
-	$(call cmake-build,nuttx_px4fmu-v2_lpe)
-
-mindpx-v2_default:
-	$(call cmake-build,nuttx_mindpx-v2_default)
-
-crazyflie_default:
-	$(call cmake-build,nuttx_crazyflie_default)
-
-posix_sitl_default:
-=======
+
 # All targets.
 $(ALL_CONFIG_TARGETS):
->>>>>>> 7c0a567e
 	$(call cmake-build,$@)
 
 # Abbreviated config targets.
@@ -254,7 +185,7 @@
 run_sitl_ros: _sitl_deprecation
 
 # All targets with just dependencies but no recipe must either be marked as phony (or have the special @: as recipe).
-.PHONY: all posix broadcast eagle_default eagle_legacy_default excelsior_default run_sitl_quad run_sitl_plane run_sitl_ros
+.PHONY: all posix broadcast eagle_default eagle_legacy_default excelsior_default run_sitl_quad run_sitl_plane run_sitl_ros all_nuttx_targets
 
 # Other targets
 # --------------------------------------------------------------------
@@ -271,13 +202,6 @@
 	@(rm -rf vectorcontrol && git clone --quiet --depth 1 https://github.com/thiemar/vectorcontrol.git && cd vectorcontrol && BOARD=s2740vc_1_0 make --silent --no-print-directory && BOARD=px4esc_1_6 make --silent --no-print-directory && ../Tools/uavcan_copy.sh)
 endif
 
-<<<<<<< HEAD
-sizes:
-	@-find build_* -name firmware_nuttx -type f | xargs size
-
-checks_defaults: \
-	check_px4fmu-v1_default \
-=======
 check_px4fmu-v4_default: uavcan_firmware
 check_px4fmu-v4_default_and_uavcan: check_px4fmu-v4_default
 	@echo
@@ -287,20 +211,21 @@
 	@rm -rf ROMFS/px4fmu_common/uavcan
 endif
 
-# All default targets that don't require a special build environment (currently built on semaphore-ci)
-check: 	check_px4fmu-v1_default \
->>>>>>> 7c0a567e
+sizes:
+	@-find build_* -name firmware_nuttx -type f | xargs size
+
+
+checks_defaults: \
+	check_px4fmu-v1_default \
 	check_px4fmu-v2_default \
-	check_px4fmu-v2_test \
-	check_px4fmu-v4_default_and_uavcan \
+	check_px4fmu-v4_default \
 	check_mindpx-v2_default \
-<<<<<<< HEAD
-	check_px4-stm32f4discovery_default \
 	check_mavstation_default \
 	check_px4cannode-v1_default \
 	check_px4esc-v1_default \
 	check_s2740vc-v1_default \
 	check_tap-v1_default \
+	check_crazyflie_default \
 
 checks_bootloaders: \
 	check_px4cannode-v1_bootloader \
@@ -314,16 +239,21 @@
 	check_px4fmu-v2_test
 
 checks_alts: \
-=======
-	check_posix_sitl_default \
-	check_tap-v1_default \
->>>>>>> 7c0a567e
 	check_asc-v1_default \
 	check_px4-stm32f4discovery_default \
-	check_crazyflie_default \
+
+checks_uavcan: \
+	check_px4fmu-v4_default_and_uavcan
+
+checks_sitls: \
+	check_posix_sitl_default
+
+checks_last: \
 	check_tests \
-	check_format
-
+	check_format \
+
+# All default targets that don't require a special build environment (currently built on semaphore-ci)
+check: checks_defaults checks_tests checks_alts checks_uavcan checks_bootloaders checks_last
 # quick_check builds a single nuttx and posix target, runs testing, and checks the style
 quick_check: check_posix_sitl_default check_px4fmu-v4_default check_tests check_format
 
@@ -406,4 +336,4 @@
 
 # Print a list of all config targets.
 list_config_targets:
-	@for targ in $(patsubst nuttx_%,[nuttx_]%,$(ALL_CONFIG_TARGETS)); do echo $$targ; done
+	@for targ in $(patsubst nuttx_%,[nuttx_]%,$(ALL_CONFIG_TARGETS)); do echo $$targ; done