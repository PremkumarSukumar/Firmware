#
# Automatically generated file; DO NOT EDIT.
# Nuttx/ Configuration
#

#
# Build Setup
#
# CONFIG_EXPERIMENTAL is not set
# CONFIG_DEFAULT_SMALL is not set
CONFIG_HOST_LINUX=y
# CONFIG_HOST_OSX is not set
# CONFIG_HOST_WINDOWS is not set
# CONFIG_HOST_OTHER is not set

#
# Build Configuration
#
CONFIG_APPS_DIR="../apps"
CONFIG_BUILD_FLAT=y
# CONFIG_BUILD_2PASS is not set

#
# Binary Output Formats
#
# CONFIG_RRLOAD_BINARY is not set
# CONFIG_INTELHEX_BINARY is not set
# CONFIG_MOTOROLA_SREC is not set
CONFIG_RAW_BINARY=y
# CONFIG_UBOOT_UIMAGE is not set

#
# Customize Header Files
#
# CONFIG_ARCH_STDINT_H is not set
# CONFIG_ARCH_STDBOOL_H is not set
CONFIG_ARCH_MATH_H=y
# CONFIG_ARCH_FLOAT_H is not set
# CONFIG_ARCH_STDARG_H is not set
# CONFIG_ARCH_DEBUG_H is not set

#
# Debug Options
#
# CONFIG_DEBUG is not set
CONFIG_ARCH_HAVE_HEAPCHECK=y
CONFIG_ARCH_HAVE_STACKCHECK=y
CONFIG_STACK_COLORATION=y
CONFIG_DEBUG_SYMBOLS=y
CONFIG_ARCH_HAVE_CUSTOMOPT=y
CONFIG_DEBUG_NOOPT=y
# CONFIG_DEBUG_CUSTOMOPT is not set
# CONFIG_DEBUG_FULLOPT is not set

#
# System Type
#
CONFIG_ARCH_ARM=y
# CONFIG_ARCH_AVR is not set
# CONFIG_ARCH_HC is not set
# CONFIG_ARCH_MIPS is not set
# CONFIG_ARCH_RGMP is not set
# CONFIG_ARCH_SH is not set
# CONFIG_ARCH_SIM is not set
# CONFIG_ARCH_X86 is not set
# CONFIG_ARCH_Z16 is not set
# CONFIG_ARCH_Z80 is not set
CONFIG_ARCH="arm"

#
# ARM Options
#
# CONFIG_ARCH_CHIP_A1X is not set
# CONFIG_ARCH_CHIP_C5471 is not set
# CONFIG_ARCH_CHIP_CALYPSO is not set
# CONFIG_ARCH_CHIP_DM320 is not set
# CONFIG_ARCH_CHIP_EFM32 is not set
# CONFIG_ARCH_CHIP_IMX1 is not set
# CONFIG_ARCH_CHIP_IMX6 is not set
# CONFIG_ARCH_CHIP_KINETIS is not set
# CONFIG_ARCH_CHIP_KL is not set
# CONFIG_ARCH_CHIP_LM is not set
# CONFIG_ARCH_CHIP_TIVA is not set
# CONFIG_ARCH_CHIP_LPC11XX is not set
# CONFIG_ARCH_CHIP_LPC17XX is not set
# CONFIG_ARCH_CHIP_LPC214X is not set
# CONFIG_ARCH_CHIP_LPC2378 is not set
# CONFIG_ARCH_CHIP_LPC31XX is not set
# CONFIG_ARCH_CHIP_LPC43XX is not set
# CONFIG_ARCH_CHIP_NUC1XX is not set
# CONFIG_ARCH_CHIP_SAMA5 is not set
# CONFIG_ARCH_CHIP_SAMD is not set
# CONFIG_ARCH_CHIP_SAML is not set
# CONFIG_ARCH_CHIP_SAM34 is not set
# CONFIG_ARCH_CHIP_SAMV7 is not set
CONFIG_ARCH_CHIP_STM32=y
# CONFIG_ARCH_CHIP_STM32F7 is not set
# CONFIG_ARCH_CHIP_STM32L4 is not set
# CONFIG_ARCH_CHIP_STR71X is not set
# CONFIG_ARCH_CHIP_TMS570 is not set
# CONFIG_ARCH_CHIP_MOXART is not set
# CONFIG_ARCH_ARM7TDMI is not set
# CONFIG_ARCH_ARM926EJS is not set
# CONFIG_ARCH_ARM920T is not set
# CONFIG_ARCH_CORTEXM0 is not set
# CONFIG_ARCH_CORTEXM3 is not set
CONFIG_ARCH_CORTEXM4=y
# CONFIG_ARCH_CORTEXM7 is not set
# CONFIG_ARCH_CORTEXA5 is not set
# CONFIG_ARCH_CORTEXA8 is not set
# CONFIG_ARCH_CORTEXA9 is not set
# CONFIG_ARCH_CORTEXR4 is not set
# CONFIG_ARCH_CORTEXR4F is not set
# CONFIG_ARCH_CORTEXR5 is not set
# CONFIG_ARCH_CORTEX5F is not set
# CONFIG_ARCH_CORTEXR7 is not set
# CONFIG_ARCH_CORTEXR7F is not set
CONFIG_ARCH_FAMILY="armv7-m"
CONFIG_ARCH_CHIP="stm32"
# CONFIG_ARM_TOOLCHAIN_IAR is not set
CONFIG_ARM_TOOLCHAIN_GNU=y
CONFIG_ARMV7M_USEBASEPRI=y
CONFIG_ARCH_HAVE_CMNVECTOR=y
CONFIG_ARMV7M_CMNVECTOR=y
# CONFIG_ARMV7M_LAZYFPU is not set
CONFIG_ARCH_HAVE_FPU=y
# CONFIG_ARCH_HAVE_DPFPU is not set
CONFIG_ARCH_FPU=y
# CONFIG_ARCH_HAVE_TRUSTZONE is not set
CONFIG_ARM_HAVE_MPU_UNIFIED=y
# CONFIG_ARM_MPU is not set

#
# ARMV7M Configuration Options
#
# CONFIG_ARMV7M_HAVE_ICACHE is not set
# CONFIG_ARMV7M_HAVE_DCACHE is not set
# CONFIG_ARMV7M_HAVE_ITCM is not set
# CONFIG_ARMV7M_HAVE_DTCM is not set
# CONFIG_ARMV7M_TOOLCHAIN_IARL is not set
# CONFIG_ARMV7M_TOOLCHAIN_BUILDROOT is not set
# CONFIG_ARMV7M_TOOLCHAIN_CODEREDL is not set
# CONFIG_ARMV7M_TOOLCHAIN_CODESOURCERYL is not set
CONFIG_ARMV7M_TOOLCHAIN_GNU_EABIL=y
CONFIG_ARMV7M_HAVE_STACKCHECK=y
# CONFIG_ARMV7M_STACKCHECK is not set
# CONFIG_ARMV7M_ITMSYSLOG is not set
CONFIG_SERIAL_TERMIOS=y
CONFIG_SDIO_DMA=y
# CONFIG_SDIO_WIDTH_D1_ONLY is not set

#
# STM32 Configuration Options
#
# CONFIG_ARCH_CHIP_STM32L151C6 is not set
# CONFIG_ARCH_CHIP_STM32L151C8 is not set
# CONFIG_ARCH_CHIP_STM32L151CB is not set
# CONFIG_ARCH_CHIP_STM32L151R6 is not set
# CONFIG_ARCH_CHIP_STM32L151R8 is not set
# CONFIG_ARCH_CHIP_STM32L151RB is not set
# CONFIG_ARCH_CHIP_STM32L151V6 is not set
# CONFIG_ARCH_CHIP_STM32L151V8 is not set
# CONFIG_ARCH_CHIP_STM32L151VB is not set
# CONFIG_ARCH_CHIP_STM32L152C6 is not set
# CONFIG_ARCH_CHIP_STM32L152C8 is not set
# CONFIG_ARCH_CHIP_STM32L152CB is not set
# CONFIG_ARCH_CHIP_STM32L152R6 is not set
# CONFIG_ARCH_CHIP_STM32L152R8 is not set
# CONFIG_ARCH_CHIP_STM32L152RB is not set
# CONFIG_ARCH_CHIP_STM32L152V6 is not set
# CONFIG_ARCH_CHIP_STM32L152V8 is not set
# CONFIG_ARCH_CHIP_STM32L152VB is not set
# CONFIG_ARCH_CHIP_STM32L162ZD is not set
# CONFIG_ARCH_CHIP_STM32L162VE is not set
# CONFIG_ARCH_CHIP_STM32F100C8 is not set
# CONFIG_ARCH_CHIP_STM32F100CB is not set
# CONFIG_ARCH_CHIP_STM32F100R8 is not set
# CONFIG_ARCH_CHIP_STM32F100RB is not set
# CONFIG_ARCH_CHIP_STM32F100RC is not set
# CONFIG_ARCH_CHIP_STM32F100RD is not set
# CONFIG_ARCH_CHIP_STM32F100RE is not set
# CONFIG_ARCH_CHIP_STM32F100V8 is not set
# CONFIG_ARCH_CHIP_STM32F100VB is not set
# CONFIG_ARCH_CHIP_STM32F100VC is not set
# CONFIG_ARCH_CHIP_STM32F100VD is not set
# CONFIG_ARCH_CHIP_STM32F100VE is not set
# CONFIG_ARCH_CHIP_STM32F102CB is not set
# CONFIG_ARCH_CHIP_STM32F103T8 is not set
# CONFIG_ARCH_CHIP_STM32F103TB is not set
# CONFIG_ARCH_CHIP_STM32F103C4 is not set
# CONFIG_ARCH_CHIP_STM32F103C8 is not set
# CONFIG_ARCH_CHIP_STM32F103CB is not set
# CONFIG_ARCH_CHIP_STM32F103R8 is not set
# CONFIG_ARCH_CHIP_STM32F103RB is not set
# CONFIG_ARCH_CHIP_STM32F103RC is not set
# CONFIG_ARCH_CHIP_STM32F103RD is not set
# CONFIG_ARCH_CHIP_STM32F103RE is not set
# CONFIG_ARCH_CHIP_STM32F103RG is not set
# CONFIG_ARCH_CHIP_STM32F103V8 is not set
# CONFIG_ARCH_CHIP_STM32F103VB is not set
# CONFIG_ARCH_CHIP_STM32F103VC is not set
# CONFIG_ARCH_CHIP_STM32F103VE is not set
# CONFIG_ARCH_CHIP_STM32F103ZE is not set
# CONFIG_ARCH_CHIP_STM32F105VB is not set
# CONFIG_ARCH_CHIP_STM32F107VC is not set
# CONFIG_ARCH_CHIP_STM32F205RG is not set
# CONFIG_ARCH_CHIP_STM32F207IG is not set
# CONFIG_ARCH_CHIP_STM32F207ZE is not set
# CONFIG_ARCH_CHIP_STM32F302K6 is not set
# CONFIG_ARCH_CHIP_STM32F302K8 is not set
# CONFIG_ARCH_CHIP_STM32F302CB is not set
# CONFIG_ARCH_CHIP_STM32F302CC is not set
# CONFIG_ARCH_CHIP_STM32F302RB is not set
# CONFIG_ARCH_CHIP_STM32F302RC is not set
# CONFIG_ARCH_CHIP_STM32F302VB is not set
# CONFIG_ARCH_CHIP_STM32F302VC is not set
# CONFIG_ARCH_CHIP_STM32F303K6 is not set
# CONFIG_ARCH_CHIP_STM32F303K8 is not set
# CONFIG_ARCH_CHIP_STM32F303C6 is not set
# CONFIG_ARCH_CHIP_STM32F303C8 is not set
# CONFIG_ARCH_CHIP_STM32F303CB is not set
# CONFIG_ARCH_CHIP_STM32F303CC is not set
# CONFIG_ARCH_CHIP_STM32F303RB is not set
# CONFIG_ARCH_CHIP_STM32F303RC is not set
# CONFIG_ARCH_CHIP_STM32F303RD is not set
# CONFIG_ARCH_CHIP_STM32F303RE is not set
# CONFIG_ARCH_CHIP_STM32F303VB is not set
# CONFIG_ARCH_CHIP_STM32F303VC is not set
# CONFIG_ARCH_CHIP_STM32F372C8 is not set
# CONFIG_ARCH_CHIP_STM32F372R8 is not set
# CONFIG_ARCH_CHIP_STM32F372V8 is not set
# CONFIG_ARCH_CHIP_STM32F372CB is not set
# CONFIG_ARCH_CHIP_STM32F372RB is not set
# CONFIG_ARCH_CHIP_STM32F372VB is not set
# CONFIG_ARCH_CHIP_STM32F372CC is not set
# CONFIG_ARCH_CHIP_STM32F372RC is not set
# CONFIG_ARCH_CHIP_STM32F372VC is not set
# CONFIG_ARCH_CHIP_STM32F373C8 is not set
# CONFIG_ARCH_CHIP_STM32F373R8 is not set
# CONFIG_ARCH_CHIP_STM32F373V8 is not set
# CONFIG_ARCH_CHIP_STM32F373CB is not set
# CONFIG_ARCH_CHIP_STM32F373RB is not set
# CONFIG_ARCH_CHIP_STM32F373VB is not set
# CONFIG_ARCH_CHIP_STM32F373CC is not set
# CONFIG_ARCH_CHIP_STM32F373RC is not set
# CONFIG_ARCH_CHIP_STM32F373VC is not set
# CONFIG_ARCH_CHIP_STM32F401RE is not set
# CONFIG_ARCH_CHIP_STM32F411RE is not set
# CONFIG_ARCH_CHIP_STM32F405RG is not set
# CONFIG_ARCH_CHIP_STM32F405VG is not set
# CONFIG_ARCH_CHIP_STM32F405ZG is not set
# CONFIG_ARCH_CHIP_STM32F407VE is not set
# CONFIG_ARCH_CHIP_STM32F407VG is not set
# CONFIG_ARCH_CHIP_STM32F407ZE is not set
# CONFIG_ARCH_CHIP_STM32F407ZG is not set
# CONFIG_ARCH_CHIP_STM32F407IE is not set
# CONFIG_ARCH_CHIP_STM32F407IG is not set
CONFIG_ARCH_CHIP_STM32F427V=y
# CONFIG_ARCH_CHIP_STM32F427Z is not set
# CONFIG_ARCH_CHIP_STM32F427I is not set
# CONFIG_ARCH_CHIP_STM32F429V is not set
# CONFIG_ARCH_CHIP_STM32F429Z is not set
# CONFIG_ARCH_CHIP_STM32F429I is not set
# CONFIG_ARCH_CHIP_STM32F429B is not set
# CONFIG_ARCH_CHIP_STM32F429N is not set
# CONFIG_ARCH_CHIP_STM32F446M is not set
# CONFIG_ARCH_CHIP_STM32F446R is not set
# CONFIG_ARCH_CHIP_STM32F446V is not set
# CONFIG_ARCH_CHIP_STM32F446Z is not set
# CONFIG_ARCH_CHIP_STM32F469A is not set
# CONFIG_ARCH_CHIP_STM32F469I is not set
# CONFIG_ARCH_CHIP_STM32F469B is not set
# CONFIG_ARCH_CHIP_STM32F469N is not set
# CONFIG_STM32_FLASH_CONFIG_DEFAULT is not set
# CONFIG_STM32_FLASH_CONFIG_4 is not set
# CONFIG_STM32_FLASH_CONFIG_6 is not set
# CONFIG_STM32_FLASH_CONFIG_8 is not set
# CONFIG_STM32_FLASH_CONFIG_B is not set
# CONFIG_STM32_FLASH_CONFIG_C is not set
# CONFIG_STM32_FLASH_CONFIG_D is not set
# CONFIG_STM32_FLASH_CONFIG_E is not set
# CONFIG_STM32_FLASH_CONFIG_F is not set
# CONFIG_STM32_FLASH_CONFIG_G is not set
CONFIG_STM32_FLASH_CONFIG_I=y
# CONFIG_STM32_STM32L15XX is not set
# CONFIG_STM32_ENERGYLITE is not set
# CONFIG_STM32_STM32F10XX is not set
# CONFIG_STM32_VALUELINE is not set
# CONFIG_STM32_CONNECTIVITYLINE is not set
# CONFIG_STM32_PERFORMANCELINE is not set
# CONFIG_STM32_USBACCESSLINE is not set
# CONFIG_STM32_HIGHDENSITY is not set
# CONFIG_STM32_MEDIUMDENSITY is not set
# CONFIG_STM32_LOWDENSITY is not set
# CONFIG_STM32_STM32F20XX is not set
# CONFIG_STM32_STM32F205 is not set
# CONFIG_STM32_STM32F207 is not set
# CONFIG_STM32_STM32F30XX is not set
# CONFIG_STM32_STM32F302 is not set
# CONFIG_STM32_STM32F303 is not set
# CONFIG_STM32_STM32F37XX is not set
CONFIG_STM32_STM32F40XX=y
# CONFIG_STM32_STM32F401 is not set
# CONFIG_STM32_STM32F411 is not set
# CONFIG_STM32_STM32F405 is not set
# CONFIG_STM32_STM32F407 is not set
CONFIG_STM32_STM32F427=y
# CONFIG_STM32_STM32F429 is not set
# CONFIG_STM32_STM32F446 is not set
# CONFIG_STM32_STM32F469 is not set
# CONFIG_STM32_DFU is not set

#
# STM32 Peripheral Support
#
CONFIG_STM32_HAVE_CCM=y
# CONFIG_STM32_HAVE_USBDEV is not set
CONFIG_STM32_HAVE_OTGFS=y
CONFIG_STM32_HAVE_FSMC=y
# CONFIG_STM32_HAVE_LTDC is not set
CONFIG_STM32_HAVE_USART3=y
CONFIG_STM32_HAVE_UART4=y
CONFIG_STM32_HAVE_UART5=y
CONFIG_STM32_HAVE_USART6=y
CONFIG_STM32_HAVE_UART7=y
CONFIG_STM32_HAVE_UART8=y
CONFIG_STM32_HAVE_TIM1=y
# CONFIG_STM32_HAVE_TIM2 is not set
CONFIG_STM32_HAVE_TIM3=y
CONFIG_STM32_HAVE_TIM4=y
CONFIG_STM32_HAVE_TIM5=y
CONFIG_STM32_HAVE_TIM6=y
CONFIG_STM32_HAVE_TIM7=y
CONFIG_STM32_HAVE_TIM8=y
CONFIG_STM32_HAVE_TIM9=y
CONFIG_STM32_HAVE_TIM10=y
CONFIG_STM32_HAVE_TIM11=y
CONFIG_STM32_HAVE_TIM12=y
CONFIG_STM32_HAVE_TIM13=y
CONFIG_STM32_HAVE_TIM14=y
# CONFIG_STM32_HAVE_TIM15 is not set
# CONFIG_STM32_HAVE_TIM16 is not set
# CONFIG_STM32_HAVE_TIM17 is not set
CONFIG_STM32_HAVE_ADC2=y
CONFIG_STM32_HAVE_ADC3=y
# CONFIG_STM32_HAVE_ADC4 is not set
CONFIG_STM32_HAVE_ADC1_DMA=y
# CONFIG_STM32_HAVE_ADC2_DMA is not set
# CONFIG_STM32_HAVE_ADC3_DMA is not set
# CONFIG_STM32_HAVE_ADC4_DMA is not set
CONFIG_STM32_HAVE_CAN1=y
CONFIG_STM32_HAVE_CAN2=y
CONFIG_STM32_HAVE_DAC1=y
CONFIG_STM32_HAVE_DAC2=y
CONFIG_STM32_HAVE_RNG=y
CONFIG_STM32_HAVE_ETHMAC=y
CONFIG_STM32_HAVE_I2C2=y
CONFIG_STM32_HAVE_I2C3=y
CONFIG_STM32_HAVE_SPI2=y
CONFIG_STM32_HAVE_SPI3=y
CONFIG_STM32_HAVE_SPI4=y
CONFIG_STM32_HAVE_SPI5=y
CONFIG_STM32_HAVE_SPI6=y
# CONFIG_STM32_HAVE_SAIPLL is not set
# CONFIG_STM32_HAVE_I2SPLL is not set
CONFIG_STM32_ADC1=y
# CONFIG_STM32_ADC2 is not set
# CONFIG_STM32_ADC3 is not set
CONFIG_STM32_BKPSRAM=y
# CONFIG_STM32_CAN1 is not set
# CONFIG_STM32_CAN2 is not set
CONFIG_STM32_CCMDATARAM=y
# CONFIG_STM32_CRC is not set
# CONFIG_STM32_CRYP is not set
CONFIG_STM32_DMA1=y
CONFIG_STM32_DMA2=y
# CONFIG_STM32_DAC1 is not set
# CONFIG_STM32_DAC2 is not set
# CONFIG_STM32_DCMI is not set
# CONFIG_STM32_ETHMAC is not set
# CONFIG_STM32_FSMC is not set
# CONFIG_STM32_HASH is not set
CONFIG_STM32_I2C1=y
CONFIG_STM32_I2C2=y
# CONFIG_STM32_I2C3 is not set
CONFIG_STM32_OTGFS=y
# CONFIG_STM32_OTGHS is not set
CONFIG_STM32_PWR=y
# CONFIG_STM32_RNG is not set
CONFIG_STM32_SDIO=y
CONFIG_STM32_SPI1=y
CONFIG_STM32_SPI2=y
# CONFIG_STM32_SPI3 is not set
CONFIG_STM32_SPI4=y
# CONFIG_STM32_SPI5 is not set
# CONFIG_STM32_SPI6 is not set
CONFIG_STM32_SYSCFG=y
CONFIG_STM32_TIM1=y
# CONFIG_STM32_TIM2 is not set
CONFIG_STM32_TIM3=y
CONFIG_STM32_TIM4=y
# CONFIG_STM32_TIM5 is not set
# CONFIG_STM32_TIM6 is not set
# CONFIG_STM32_TIM7 is not set
# CONFIG_STM32_TIM8 is not set
CONFIG_STM32_TIM9=y
CONFIG_STM32_TIM10=y
CONFIG_STM32_TIM11=y
# CONFIG_STM32_TIM12 is not set
# CONFIG_STM32_TIM13 is not set
# CONFIG_STM32_TIM14 is not set
CONFIG_STM32_USART1=y
CONFIG_STM32_USART2=y
CONFIG_STM32_USART3=y
CONFIG_STM32_UART4=y
# CONFIG_STM32_UART5 is not set
CONFIG_STM32_USART6=y
CONFIG_STM32_UART7=y
CONFIG_STM32_UART8=y
# CONFIG_STM32_IWDG is not set
CONFIG_STM32_WWDG=y
CONFIG_STM32_ADC=y
CONFIG_STM32_SPI=y
CONFIG_STM32_I2C=y
# CONFIG_STM32_NOEXT_VECTORS is not set

#
# Alternate Pin Mapping
#
CONFIG_STM32_FLASH_PREFETCH=y
# CONFIG_STM32_JTAG_DISABLE is not set
# CONFIG_STM32_JTAG_FULL_ENABLE is not set
# CONFIG_STM32_JTAG_NOJNTRST_ENABLE is not set
CONFIG_STM32_JTAG_SW_ENABLE=y
CONFIG_STM32_DISABLE_IDLE_SLEEP_DURING_DEBUG=y
# CONFIG_STM32_FORCEPOWER is not set
# CONFIG_ARCH_BOARD_STM32_CUSTOM_CLOCKCONFIG is not set
# CONFIG_STM32_CCMEXCLUDE is not set
# CONFIG_STM32_CCM_PROCFS is not set
CONFIG_STM32_DMACAPABLE=y
# CONFIG_STM32_TIM1_PWM is not set
# CONFIG_STM32_TIM3_PWM is not set
# CONFIG_STM32_TIM4_PWM is not set
# CONFIG_STM32_TIM9_PWM is not set
# CONFIG_STM32_TIM10_PWM is not set
# CONFIG_STM32_TIM11_PWM is not set
# CONFIG_STM32_TIM1_ADC is not set
# CONFIG_STM32_TIM3_ADC is not set
# CONFIG_STM32_TIM4_ADC is not set
# CONFIG_STM32_TIM1_CAP is not set
# CONFIG_STM32_TIM3_CAP is not set
# CONFIG_STM32_TIM4_CAP is not set
# CONFIG_STM32_TIM5_CAP is not set
# CONFIG_STM32_TIM8_CAP is not set
# CONFIG_STM32_TIM9_CAP is not set
# CONFIG_STM32_TIM10_CAP is not set
# CONFIG_STM32_TIM11_CAP is not set
# CONFIG_STM32_TIM12_CAP is not set
# CONFIG_STM32_TIM13_CAP is not set
# CONFIG_STM32_TIM14_CAP is not set

#
# ADC Configuration
#
# CONFIG_STM32_ADC1_DMA is not set
CONFIG_STM32_USART=y

#
# U[S]ART Configuration
#
# CONFIG_USART1_RS485 is not set
CONFIG_USART1_RXDMA=y
# CONFIG_USART2_RS485 is not set
CONFIG_USART2_RXDMA=y
# CONFIG_USART3_RS485 is not set
CONFIG_USART3_RXDMA=y
# CONFIG_UART4_RS485 is not set
CONFIG_UART4_RXDMA=y
# CONFIG_USART6_RS485 is not set
CONFIG_USART6_RXDMA=y
# CONFIG_UART7_RS485 is not set
CONFIG_UART7_RXDMA=y
# CONFIG_UART8_RS485 is not set
CONFIG_UART8_RXDMA=y
CONFIG_SERIAL_DISABLE_REORDERING=y
CONFIG_STM32_FLOWCONTROL_BROKEN=y
CONFIG_STM32_USART_BREAKS=y
CONFIG_STM32_SERIALBRK_BSDCOMPAT=y
CONFIG_STM32_USART_SINGLEWIRE=y

#
# SPI Configuration
#
# CONFIG_STM32_SPI_INTERRUPTS is not set
# CONFIG_STM32_SPI_DMA is not set

#
# I2C Configuration
#
# CONFIG_STM32_I2C_ALT is not set
# CONFIG_STM32_I2C_DYNTIMEO is not set
CONFIG_STM32_I2CTIMEOSEC=0
CONFIG_STM32_I2CTIMEOMS=10
CONFIG_STM32_I2CTIMEOTICKS=10
# CONFIG_STM32_I2C_DUTY16_9 is not set

#
# SDIO Configuration
#
CONFIG_SDIO_DMAPRIO=0x00010000
CONFIG_STM32_BBSRAM=y
CONFIG_STM32_BBSRAM_FILES=4
CONFIG_STM32_SAVE_CRASHDUMP=y
# CONFIG_STM32_HAVE_RTC_COUNTER is not set
# CONFIG_STM32_HAVE_RTC_SUBSECONDS is not set
CONFIG_RTC_MAGIC_REG=1
CONFIG_RTC_MAGIC=0xfacefeee
# CONFIG_RTC_LSECLOCK is not set
# CONFIG_RTC_LSICLOCK is not set
CONFIG_RTC_HSECLOCK=y

#
# USB FS Host Configuration
#

#
# USB HS Host Configuration
#

#
# USB Host Debug Configuration
#

#
# USB Device Configuration
#

#
# Architecture Options
#
# CONFIG_ARCH_NOINTC is not set
# CONFIG_ARCH_VECNOTIRQ is not set
CONFIG_ARCH_DMA=y
CONFIG_ARCH_HAVE_IRQPRIO=y
# CONFIG_ARCH_L2CACHE is not set
# CONFIG_ARCH_HAVE_COHERENT_DCACHE is not set
# CONFIG_ARCH_HAVE_ADDRENV is not set
# CONFIG_ARCH_NEED_ADDRENV_MAPPING is not set
# CONFIG_ARCH_HAVE_MULTICPU is not set
CONFIG_ARCH_HAVE_VFORK=y
# CONFIG_ARCH_HAVE_MMU is not set
CONFIG_ARCH_HAVE_MPU=y
# CONFIG_ARCH_NAND_HWECC is not set
# CONFIG_ARCH_HAVE_EXTCLK is not set
# CONFIG_ARCH_HAVE_POWEROFF is not set
CONFIG_ARCH_HAVE_RESET=y
# CONFIG_ARCH_USE_MPU is not set
CONFIG_ARCH_IRQPRIO=y
CONFIG_ARCH_STACKDUMP=y
# CONFIG_ENDIAN_BIG is not set
# CONFIG_ARCH_IDLE_CUSTOM is not set
# CONFIG_ARCH_HAVE_RAMFUNCS is not set
CONFIG_ARCH_HAVE_RAMVECTORS=y
# CONFIG_ARCH_RAMVECTORS is not set

#
# Board Settings
#
CONFIG_BOARD_LOOPSPERMSEC=16717
# CONFIG_ARCH_CALIBRATION is not set

#
# Interrupt options
#
CONFIG_ARCH_HAVE_INTERRUPTSTACK=y
CONFIG_ARCH_INTERRUPTSTACK=600
CONFIG_ARCH_HAVE_HIPRI_INTERRUPT=y
CONFIG_ARCH_HIPRI_INTERRUPT=y

#
# Boot options
#
# CONFIG_BOOT_RUNFROMEXTSRAM is not set
CONFIG_BOOT_RUNFROMFLASH=y
# CONFIG_BOOT_RUNFROMISRAM is not set
# CONFIG_BOOT_RUNFROMSDRAM is not set
# CONFIG_BOOT_COPYTORAM is not set

#
# Boot Memory Configuration
#
CONFIG_RAM_START=0x20000000
CONFIG_RAM_SIZE=262144
# CONFIG_ARCH_HAVE_SDRAM is not set

#
# Board Selection
#
CONFIG_ARCH_BOARD_PX4FMU_V2=y
# CONFIG_ARCH_BOARD_CUSTOM is not set
CONFIG_ARCH_BOARD="px4fmu-v2"

#
# Custom Board Configuration
#
CONFIG_BOARD_CRASHDUMP=y
CONFIG_BOARD_RESET_ON_CRASH=y
# CONFIG_BOARD_CUSTOM_LEDS is not set
# CONFIG_BOARD_CUSTOM_BUTTONS is not set
CONFIG_BOARD_HAS_PROBES=y
# CONFIG_BOARD_USE_PROBES is not set

#
# Common Board Options
#
CONFIG_NSH_MMCSDMINOR=0
CONFIG_NSH_MMCSDSLOTNO=0

#
# Board-Specific Options
#
CONFIG_LIB_BOARDCTL=y
# CONFIG_BOARDCTL_RESET is not set
# CONFIG_BOARDCTL_UNIQUEID is not set
CONFIG_BOARDCTL_USBDEVCTRL=y
# CONFIG_BOARDCTL_TSCTEST is not set
# CONFIG_BOARDCTL_ADCTEST is not set
# CONFIG_BOARDCTL_PWMTEST is not set
# CONFIG_BOARDCTL_GRAPHICS is not set
# CONFIG_BOARDCTL_IOCTL is not set

#
# RTOS Features
#
# CONFIG_DISABLE_OS_API is not set

#
# Clocks and Timers
#
CONFIG_USEC_PER_TICK=1000
# CONFIG_SYSTEM_TIME64 is not set
# CONFIG_CLOCK_MONOTONIC is not set
# CONFIG_JULIAN_TIME is not set
CONFIG_MAX_WDOGPARMS=2
CONFIG_PREALLOC_WDOGS=50
CONFIG_WDOG_INTRESERVE=4
CONFIG_PREALLOC_TIMERS=50

#
# Tasks and Scheduling
#
# CONFIG_INIT_NONE is not set
CONFIG_INIT_ENTRYPOINT=y
# CONFIG_INIT_FILEPATH is not set
CONFIG_USER_ENTRYPOINT="nsh_main"
CONFIG_RR_INTERVAL=0
# CONFIG_SCHED_SPORADIC is not set
CONFIG_TASK_NAME_SIZE=24
CONFIG_MAX_TASKS=32
# CONFIG_SCHED_HAVE_PARENT is not set
CONFIG_SCHED_WAITPID=y

#
# Pthread Options
#
# CONFIG_MUTEX_TYPES is not set
CONFIG_NPTHREAD_KEYS=4

#
# Performance Monitoring
#
# CONFIG_SCHED_CPULOAD is not set
CONFIG_SCHED_INSTRUMENTATION=y
# CONFIG_SCHED_INSTRUMENTATION_PREEMPTION is not set
# CONFIG_SCHED_INSTRUMENTATION_CSECTION is not set
# CONFIG_SCHED_INSTRUMENTATION_BUFFER is not set

#
# Files and I/O
#
CONFIG_DEV_CONSOLE=y
# CONFIG_FDCLONE_DISABLE is not set
CONFIG_FDCLONE_STDIO=y
CONFIG_SDCLONE_DISABLE=y
CONFIG_NFILE_DESCRIPTORS=42
CONFIG_NFILE_STREAMS=8
CONFIG_NAME_MAX=32
CONFIG_PRIORITY_INHERITANCE=y
CONFIG_SEM_PREALLOCHOLDERS=0
CONFIG_SEM_NNESTPRIO=8

#
# RTOS hooks
#
# CONFIG_BOARD_INITIALIZE is not set
# CONFIG_SCHED_STARTHOOK is not set
CONFIG_SCHED_ATEXIT=y
CONFIG_SCHED_ATEXIT_MAX=1
# CONFIG_SCHED_ONEXIT is not set
# CONFIG_SIG_EVTHREAD is not set

#
# Signal Numbers
#
CONFIG_SIG_SIGUSR1=1
CONFIG_SIG_SIGUSR2=2
CONFIG_SIG_SIGALARM=3
CONFIG_SIG_SIGCONDTIMEDOUT=16
CONFIG_SIG_SIGWORK=4

#
# POSIX Message Queue Options
#
CONFIG_PREALLOC_MQ_MSGS=4
CONFIG_MQ_MAXMSGSIZE=32
# CONFIG_MODULE is not set

#
# Work queue support
#
CONFIG_SCHED_WORKQUEUE=y
CONFIG_SCHED_HPWORK=y
CONFIG_SCHED_HPWORKPRIORITY=192
CONFIG_SCHED_HPWORKPERIOD=5000
CONFIG_SCHED_HPWORKSTACKSIZE=1800
CONFIG_SCHED_LPWORK=y
CONFIG_SCHED_LPNTHREADS=1
CONFIG_SCHED_LPWORKPRIORITY=50
CONFIG_SCHED_LPWORKPRIOMAX=176
CONFIG_SCHED_LPWORKPERIOD=50000
CONFIG_SCHED_LPWORKSTACKSIZE=1800

#
# Stack and heap information
#
CONFIG_IDLETHREAD_STACKSIZE=500
CONFIG_USERMAIN_STACKSIZE=2500
CONFIG_PTHREAD_STACK_MIN=512
CONFIG_PTHREAD_STACK_DEFAULT=2048
# CONFIG_LIB_SYSCALL is not set

#
# Device Drivers
#
# CONFIG_DISABLE_POLL is not set
CONFIG_DEV_NULL=y
# CONFIG_DEV_ZERO is not set
# CONFIG_DEV_LOOP is not set

#
# Buffering
#
# CONFIG_DRVR_WRITEBUFFER is not set
# CONFIG_DRVR_READAHEAD is not set
# CONFIG_RAMDISK is not set
# CONFIG_CAN is not set
# CONFIG_ARCH_HAVE_PWM_PULSECOUNT is not set
# CONFIG_ARCH_HAVE_PWM_MULTICHAN is not set
# CONFIG_PWM is not set
CONFIG_ARCH_HAVE_I2CRESET=y
CONFIG_I2C=y
# CONFIG_I2C_SLAVE is not set
# CONFIG_I2C_POLLED is not set
CONFIG_I2C_RESET=y
# CONFIG_I2C_TRACE is not set
# CONFIG_I2C_DRIVER is not set
CONFIG_SPI=y
# CONFIG_SPI_SLAVE is not set
CONFIG_SPI_EXCHANGE=y
# CONFIG_SPI_CMDDATA is not set
# CONFIG_SPI_CALLBACK is not set
# CONFIG_SPI_BITBANG is not set
# CONFIG_SPI_HWFEATURES is not set
# CONFIG_SPI_CRCGENERATION is not set
# CONFIG_I2S is not set

#
# Timer Driver Support
#
# CONFIG_TIMER is not set
CONFIG_RTC=y
CONFIG_RTC_DATETIME=y
# CONFIG_RTC_ALARM is not set
# CONFIG_RTC_DRIVER is not set
# CONFIG_RTC_EXTERNAL is not set
CONFIG_WATCHDOG=y
CONFIG_WATCHDOG_DEVPATH="/dev/watchdog0"
# CONFIG_TIMERS_CS2100CP is not set
# CONFIG_ANALOG is not set
# CONFIG_AUDIO_DEVICES is not set
# CONFIG_VIDEO_DEVICES is not set
# CONFIG_BCH is not set
# CONFIG_INPUT is not set
# CONFIG_IOEXPANDER is not set
# CONFIG_LCD is not set

#
# LED Support
#
# CONFIG_RGBLED is not set
# CONFIG_PCA9635PW is not set
CONFIG_MMCSD=y
CONFIG_MMCSD_NSLOTS=1
# CONFIG_MMCSD_READONLY is not set
CONFIG_MMCSD_MULTIBLOCK_DISABLE=y
# CONFIG_MMCSD_MMCSUPPORT is not set
# CONFIG_MMCSD_HAVECARDDETECT is not set
# CONFIG_MMCSD_SPI is not set
CONFIG_ARCH_HAVE_SDIO=y
CONFIG_ARCH_HAVE_SDIOWAIT_WRCOMPLETE=y
CONFIG_MMCSD_SDIO=y
CONFIG_SDIO_PREFLIGHT=y
# CONFIG_SDIO_MUXBUS is not set
CONFIG_MMCSD_SDIOWAIT_WRCOMPLETE=y
# CONFIG_SDIO_BLOCKSETUP is not set
# CONFIG_MODEM is not set
CONFIG_MTD=y

#
# MTD Configuration
#
CONFIG_MTD_PARTITION=y
# CONFIG_MTD_SECT512 is not set
# CONFIG_MTD_PARTITION_NAMES is not set
CONFIG_MTD_BYTE_WRITE=y
# CONFIG_MTD_PROGMEM is not set
# CONFIG_MTD_CONFIG is not set

#
# MTD Device Drivers
#
# CONFIG_MTD_NAND is not set
# CONFIG_RAMMTD is not set
# CONFIG_FILEMTD is not set
# CONFIG_MTD_AT24XX is not set
# CONFIG_MTD_AT25 is not set
# CONFIG_MTD_AT45DB is not set
# CONFIG_MTD_M25P is not set
# CONFIG_MTD_S25FL1 is not set
# CONFIG_MTD_N25QXXX is not set
# CONFIG_MTD_SMART is not set
CONFIG_MTD_RAMTRON=y
CONFIG_RAMTRON_WRITEWAIT=y
CONFIG_RAMTRON_SETSPEED=y
# CONFIG_MTD_SST25 is not set
# CONFIG_MTD_SST25XX is not set
# CONFIG_MTD_SST26 is not set
# CONFIG_MTD_SST39FV is not set
# CONFIG_MTD_W25 is not set
# CONFIG_EEPROM is not set
CONFIG_PIPES=y
# CONFIG_PM is not set
# CONFIG_POWER is not set
# CONFIG_SENSORS is not set
# CONFIG_SERCOMM_CONSOLE is not set
CONFIG_SERIAL=y
# CONFIG_DEV_LOWCONSOLE is not set
CONFIG_SERIAL_REMOVABLE=y
# CONFIG_16550_UART is not set
# CONFIG_ARCH_HAVE_UART is not set
# CONFIG_ARCH_HAVE_UART0 is not set
# CONFIG_ARCH_HAVE_UART1 is not set
# CONFIG_ARCH_HAVE_UART2 is not set
# CONFIG_ARCH_HAVE_UART3 is not set
CONFIG_ARCH_HAVE_UART4=y
# CONFIG_ARCH_HAVE_UART5 is not set
# CONFIG_ARCH_HAVE_UART6 is not set
CONFIG_ARCH_HAVE_UART7=y
CONFIG_ARCH_HAVE_UART8=y
# CONFIG_ARCH_HAVE_SCI0 is not set
# CONFIG_ARCH_HAVE_SCI1 is not set
# CONFIG_ARCH_HAVE_USART0 is not set
CONFIG_ARCH_HAVE_USART1=y
CONFIG_ARCH_HAVE_USART2=y
CONFIG_ARCH_HAVE_USART3=y
# CONFIG_ARCH_HAVE_USART4 is not set
# CONFIG_ARCH_HAVE_USART5 is not set
CONFIG_ARCH_HAVE_USART6=y
# CONFIG_ARCH_HAVE_USART7 is not set
# CONFIG_ARCH_HAVE_USART8 is not set
# CONFIG_ARCH_HAVE_OTHER_UART is not set

#
# USART Configuration
#
CONFIG_USART1_ISUART=y
CONFIG_USART2_ISUART=y
CONFIG_USART3_ISUART=y
CONFIG_USART6_ISUART=y
CONFIG_MCU_SERIAL=y
CONFIG_STANDARD_SERIAL=y
CONFIG_SERIAL_NPOLLWAITERS=2
CONFIG_SERIAL_IFLOWCONTROL=y
CONFIG_SERIAL_OFLOWCONTROL=y
# CONFIG_SERIAL_DMA is not set
CONFIG_SERIAL_IFLOWCONTROL_WATERMARKS=y
CONFIG_SERIAL_IFLOWCONTROL_LOWER_WATERMARK=10
CONFIG_SERIAL_IFLOWCONTROL_UPPER_WATERMARK=90
CONFIG_ARCH_HAVE_SERIAL_TERMIOS=y
# CONFIG_USART1_SERIAL_CONSOLE is not set
# CONFIG_USART2_SERIAL_CONSOLE is not set
# CONFIG_USART3_SERIAL_CONSOLE is not set
# CONFIG_UART4_SERIAL_CONSOLE is not set
# CONFIG_USART6_SERIAL_CONSOLE is not set
CONFIG_UART7_SERIAL_CONSOLE=y
# CONFIG_UART8_SERIAL_CONSOLE is not set
# CONFIG_OTHER_SERIAL_CONSOLE is not set
# CONFIG_NO_SERIAL_CONSOLE is not set

#
# USART1 Configuration
#
CONFIG_USART1_RXBUFSIZE=128
CONFIG_USART1_TXBUFSIZE=32
CONFIG_USART1_BAUD=115200
CONFIG_USART1_BITS=8
CONFIG_USART1_PARITY=0
CONFIG_USART1_2STOP=0
# CONFIG_USART1_IFLOWCONTROL is not set
# CONFIG_USART1_OFLOWCONTROL is not set
# CONFIG_USART1_DMA is not set

#
# USART2 Configuration
#
CONFIG_USART2_RXBUFSIZE=600
CONFIG_USART2_TXBUFSIZE=1100
CONFIG_USART2_BAUD=57600
CONFIG_USART2_BITS=8
CONFIG_USART2_PARITY=0
CONFIG_USART2_2STOP=0
CONFIG_USART2_IFLOWCONTROL=y
CONFIG_USART2_OFLOWCONTROL=y
# CONFIG_USART2_DMA is not set

#
# USART3 Configuration
#
CONFIG_USART3_RXBUFSIZE=300
CONFIG_USART3_TXBUFSIZE=300
CONFIG_USART3_BAUD=57600
CONFIG_USART3_BITS=8
CONFIG_USART3_PARITY=0
CONFIG_USART3_2STOP=0
CONFIG_USART3_IFLOWCONTROL=y
CONFIG_USART3_OFLOWCONTROL=y
# CONFIG_USART3_DMA is not set

#
# UART4 Configuration
#
CONFIG_UART4_RXBUFSIZE=300
CONFIG_UART4_TXBUFSIZE=300
CONFIG_UART4_BAUD=57600
CONFIG_UART4_BITS=8
CONFIG_UART4_PARITY=0
CONFIG_UART4_2STOP=0
# CONFIG_UART4_IFLOWCONTROL is not set
# CONFIG_UART4_OFLOWCONTROL is not set
# CONFIG_UART4_DMA is not set

#
# USART6 Configuration
#
CONFIG_USART6_RXBUFSIZE=300
CONFIG_USART6_TXBUFSIZE=300
CONFIG_USART6_BAUD=57600
CONFIG_USART6_BITS=8
CONFIG_USART6_PARITY=0
CONFIG_USART6_2STOP=0
# CONFIG_USART6_IFLOWCONTROL is not set
# CONFIG_USART6_OFLOWCONTROL is not set
# CONFIG_USART6_DMA is not set

#
# UART7 Configuration
#
CONFIG_UART7_RXBUFSIZE=300
CONFIG_UART7_TXBUFSIZE=300
CONFIG_UART7_BAUD=57600
CONFIG_UART7_BITS=8
CONFIG_UART7_PARITY=0
CONFIG_UART7_2STOP=0
# CONFIG_UART7_IFLOWCONTROL is not set
# CONFIG_UART7_OFLOWCONTROL is not set
# CONFIG_UART7_DMA is not set

#
# UART8 Configuration
#
CONFIG_UART8_RXBUFSIZE=300
CONFIG_UART8_TXBUFSIZE=300
CONFIG_UART8_BAUD=57600
CONFIG_UART8_BITS=8
CONFIG_UART8_PARITY=0
CONFIG_UART8_2STOP=0
# CONFIG_UART8_IFLOWCONTROL is not set
# CONFIG_UART8_OFLOWCONTROL is not set
# CONFIG_UART8_DMA is not set
CONFIG_USBDEV=y

#
# USB Device Controller Driver Options
#
# CONFIG_USBDEV_ISOCHRONOUS is not set
# CONFIG_USBDEV_DUALSPEED is not set
# CONFIG_USBDEV_SELFPOWERED is not set
CONFIG_USBDEV_BUSPOWERED=y
CONFIG_USBDEV_MAXPOWER=500
# CONFIG_USBDEV_DMA is not set
# CONFIG_ARCH_USBDEV_STALLQUEUE is not set
# CONFIG_USBDEV_TRACE is not set

#
# USB Device Class Driver Options
#
# CONFIG_USBDEV_COMPOSITE is not set
# CONFIG_PL2303 is not set
CONFIG_CDCACM=y
# CONFIG_CDCACM_CONSOLE is not set
CONFIG_CDCACM_EP0MAXPACKET=64
CONFIG_CDCACM_EPINTIN=1
CONFIG_CDCACM_EPINTIN_FSSIZE=64
CONFIG_CDCACM_EPINTIN_HSSIZE=64
CONFIG_CDCACM_EPBULKOUT=3
CONFIG_CDCACM_EPBULKOUT_FSSIZE=64
CONFIG_CDCACM_EPBULKOUT_HSSIZE=512
CONFIG_CDCACM_EPBULKIN=2
CONFIG_CDCACM_EPBULKIN_FSSIZE=64
CONFIG_CDCACM_EPBULKIN_HSSIZE=512
CONFIG_CDCACM_NRDREQS=4
CONFIG_CDCACM_NWRREQS=4
CONFIG_CDCACM_BULKIN_REQLEN=96
CONFIG_CDCACM_RXBUFSIZE=600
CONFIG_CDCACM_TXBUFSIZE=8000
CONFIG_CDCACM_VENDORID=0x26ac
CONFIG_CDCACM_PRODUCTID=0x0011
CONFIG_CDCACM_VENDORSTR="3D Robotics"
CONFIG_CDCACM_PRODUCTSTR="PX4 FMU v2.x"
# CONFIG_USBMSC is not set
# CONFIG_USBHOST is not set
# CONFIG_DRIVERS_WIRELESS is not set

#
# System Logging Device Options
#

#
# System Logging
#
# CONFIG_RAMLOG is not set
# CONFIG_SYSLOG_CONSOLE is not set

#
# Networking Support
#
# CONFIG_ARCH_HAVE_NET is not set
# CONFIG_ARCH_HAVE_PHY is not set
# CONFIG_NET is not set

#
# Crypto API
#
# CONFIG_CRYPTO is not set

#
# File Systems
#

#
# File system configuration
#
# CONFIG_DISABLE_MOUNTPOINT is not set
# CONFIG_FS_AUTOMOUNTER is not set
# CONFIG_DISABLE_PSEUDOFS_OPERATIONS is not set
CONFIG_FS_READABLE=y
CONFIG_FS_WRITABLE=y
# CONFIG_FS_AIO is not set
# CONFIG_FS_NAMED_SEMAPHORES is not set
CONFIG_FS_MQUEUE_MPATH="/var/mqueue"
# CONFIG_FS_RAMMAP is not set
CONFIG_FS_FAT=y
CONFIG_FAT_LCNAMES=y
CONFIG_FAT_LFN=y
CONFIG_FAT_MAXFNAME=32
CONFIG_FS_FATTIME=y
# CONFIG_FAT_FORCE_INDIRECT is not set
CONFIG_FAT_DMAMEMORY=y
<<<<<<< HEAD
CONFIG_FAT_DIRECT_RETRY=y
=======
>>>>>>> ea138cfd
# CONFIG_FS_NXFFS is not set
CONFIG_FS_ROMFS=y
# CONFIG_FS_TMPFS is not set
# CONFIG_FS_SMARTFS is not set
CONFIG_FS_BINFS=y
CONFIG_FS_PROCFS=y
CONFIG_FS_PROCFS_REGISTER=y

#
# Exclude individual procfs entries
#
# CONFIG_FS_PROCFS_EXCLUDE_PROCESS is not set
# CONFIG_FS_PROCFS_EXCLUDE_UPTIME is not set
# CONFIG_FS_PROCFS_EXCLUDE_MOUNTS is not set
# CONFIG_FS_PROCFS_EXCLUDE_MTD is not set
# CONFIG_FS_PROCFS_EXCLUDE_PARTITIONS is not set
# CONFIG_FS_UNIONFS is not set

#
# System Logging
#
# CONFIG_SYSLOG is not set
# CONFIG_SYSLOG_TIMESTAMP is not set

#
# Graphics Support
#
# CONFIG_NX is not set

#
# Memory Management
#
# CONFIG_MM_SMALL is not set
CONFIG_MM_REGIONS=2
# CONFIG_ARCH_HAVE_HEAP2 is not set
CONFIG_GRAN=y
# CONFIG_GRAN_SINGLE is not set
CONFIG_GRAN_INTR=y

#
# Audio Support
#
# CONFIG_AUDIO is not set

#
# Wireless Support
#

#
# Binary Loader
#
# CONFIG_BINFMT_DISABLE is not set
# CONFIG_BINFMT_EXEPATH is not set
# CONFIG_NXFLAT is not set
# CONFIG_ELF is not set
CONFIG_BUILTIN=y
# CONFIG_PIC is not set
# CONFIG_SYMTAB_ORDEREDBYNAME is not set

#
# Library Routines
#

#
# Standard C Library Options
#
CONFIG_STDIO_BUFFER_SIZE=32
CONFIG_STDIO_LINEBUFFER=y
CONFIG_NUNGET_CHARS=2
CONFIG_LIB_HOMEDIR="/"
# CONFIG_NOPRINTF_FIELDWIDTH is not set
CONFIG_LIBC_FLOATINGPOINT=y
CONFIG_LIBC_LONG_LONG=y
# CONFIG_LIBC_IOCTL_VARIADIC is not set
CONFIG_LIB_RAND_ORDER=1
# CONFIG_EOL_IS_CR is not set
# CONFIG_EOL_IS_LF is not set
# CONFIG_EOL_IS_BOTH_CRLF is not set
CONFIG_EOL_IS_EITHER_CRLF=y
# CONFIG_LIBC_EXECFUNCS is not set
CONFIG_POSIX_SPAWN_PROXY_STACKSIZE=1024
CONFIG_TASK_SPAWN_DEFAULT_STACKSIZE=2048
CONFIG_LIBC_STRERROR=y
# CONFIG_LIBC_STRERROR_SHORT is not set
# CONFIG_LIBC_PERROR_STDOUT is not set
CONFIG_LIBC_TMPDIR="/tmp"
CONFIG_LIBC_MAX_TMPFILE=32
CONFIG_ARCH_LOWPUTC=y
# CONFIG_LIBC_LOCALTIME is not set
CONFIG_TIME_EXTENDED=y
CONFIG_LIB_SENDFILE_BUFSIZE=512
# CONFIG_ARCH_ROMGETC is not set
CONFIG_ARCH_OPTIMIZED_FUNCTIONS=y
CONFIG_ARCH_MEMCPY=y
# CONFIG_ARCH_MEMCMP is not set
# CONFIG_ARCH_MEMMOVE is not set
# CONFIG_ARCH_MEMSET is not set
# CONFIG_MEMSET_OPTSPEED is not set
# CONFIG_ARCH_STRCHR is not set
# CONFIG_ARCH_STRCMP is not set
# CONFIG_ARCH_STRCPY is not set
# CONFIG_ARCH_STRNCPY is not set
# CONFIG_ARCH_STRLEN is not set
# CONFIG_ARCH_STRNLEN is not set
# CONFIG_ARCH_BZERO is not set
CONFIG_ARCH_HAVE_TLS=y
# CONFIG_TLS is not set
# CONFIG_LIBC_NETDB is not set
# CONFIG_NETDB_HOSTFILE is not set

#
# Non-standard Library Support
#
# CONFIG_LIB_KBDCODEC is not set
# CONFIG_LIB_SLCDCODEC is not set

#
# Basic CXX Support
#
CONFIG_C99_BOOL8=y
CONFIG_HAVE_CXX=y
CONFIG_HAVE_CXXINITIALIZE=y
# CONFIG_CXX_NEWLONG is not set

#
# uClibc++ Standard C++ Library
#
# CONFIG_UCLIBCXX is not set

#
# Application Configuration
#

#
# Built-In Applications
#
CONFIG_BUILTIN_PROXY_STACKSIZE=1024

#
# CAN Utilities
#
# CONFIG_CANUTILS_UAVCAN is not set

#
# Examples
#
# CONFIG_EXAMPLES_CHAT is not set
# CONFIG_EXAMPLES_CONFIGDATA is not set
# CONFIG_EXAMPLES_CPUHOG is not set
# CONFIG_EXAMPLES_CXXTEST is not set
# CONFIG_EXAMPLES_DHCPD is not set
# CONFIG_EXAMPLES_ELF is not set
# CONFIG_EXAMPLES_FSTEST is not set
# CONFIG_EXAMPLES_FTPC is not set
# CONFIG_EXAMPLES_FTPD is not set
# CONFIG_EXAMPLES_HELLO is not set
# CONFIG_EXAMPLES_HELLOXX is not set
# CONFIG_EXAMPLES_JSON is not set
# CONFIG_EXAMPLES_HIDKBD is not set
# CONFIG_EXAMPLES_KEYPADTEST is not set
# CONFIG_EXAMPLES_IGMP is not set
# CONFIG_EXAMPLES_MEDIA is not set
# CONFIG_EXAMPLES_MM is not set
# CONFIG_EXAMPLES_MODBUS is not set
CONFIG_EXAMPLES_MOUNT=y
# CONFIG_EXAMPLES_MOUNT_BLOCKDEVICE is not set
CONFIG_EXAMPLES_MOUNT_NSECTORS=2048
CONFIG_EXAMPLES_MOUNT_SECTORSIZE=512
CONFIG_EXAMPLES_MOUNT_RAMDEVNO=0
# CONFIG_EXAMPLES_MTDPART is not set
# CONFIG_EXAMPLES_NRF24L01TERM is not set
CONFIG_EXAMPLES_NSH=y
# CONFIG_EXAMPLES_NSH_CXXINITIALIZE is not set
# CONFIG_EXAMPLES_NULL is not set
# CONFIG_EXAMPLES_NX is not set
# CONFIG_EXAMPLES_NXTERM is not set
# CONFIG_EXAMPLES_NXFFS is not set
# CONFIG_EXAMPLES_NXHELLO is not set
# CONFIG_EXAMPLES_NXIMAGE is not set
# CONFIG_EXAMPLES_NXLINES is not set
# CONFIG_EXAMPLES_NXTEXT is not set
# CONFIG_EXAMPLES_OSTEST is not set
# CONFIG_EXAMPLES_PCA9635 is not set
# CONFIG_EXAMPLES_PIPE is not set
# CONFIG_EXAMPLES_PPPD is not set
# CONFIG_EXAMPLES_POSIXSPAWN is not set
# CONFIG_EXAMPLES_RGBLED is not set
# CONFIG_EXAMPLES_RGMP is not set
# CONFIG_EXAMPLES_ROMFS is not set
# CONFIG_EXAMPLES_SENDMAIL is not set
# CONFIG_EXAMPLES_SERIALBLASTER is not set
# CONFIG_EXAMPLES_SERIALRX is not set
# CONFIG_EXAMPLES_SERLOOP is not set
# CONFIG_EXAMPLES_SLCD is not set
# CONFIG_EXAMPLES_SMART_TEST is not set
# CONFIG_EXAMPLES_SMART is not set
# CONFIG_EXAMPLES_SMP is not set
# CONFIG_EXAMPLES_TCPECHO is not set
# CONFIG_EXAMPLES_TELNETD is not set
# CONFIG_EXAMPLES_THTTPD is not set
# CONFIG_EXAMPLES_TIFF is not set
# CONFIG_EXAMPLES_TOUCHSCREEN is not set
# CONFIG_EXAMPLES_WEBSERVER is not set
# CONFIG_EXAMPLES_UNIONFS is not set
# CONFIG_EXAMPLES_USBSERIAL is not set
# CONFIG_EXAMPLES_USBTERM is not set
# CONFIG_EXAMPLES_WATCHDOG is not set

#
# File System Utilities
#
# CONFIG_FSUTILS_INIFILE is not set
# CONFIG_FSUTILS_PASSWD is not set

#
# GPS Utilities
#
# CONFIG_GPSUTILS_MINMEA_LIB is not set

#
# Graphics Support
#
# CONFIG_TIFF is not set
# CONFIG_GRAPHICS_TRAVELER is not set

#
# Interpreters
#
# CONFIG_INTERPRETERS_BAS is not set
# CONFIG_INTERPRETERS_FICL is not set
# CONFIG_INTERPRETERS_PCODE is not set
# CONFIG_INTERPRETERS_MICROPYTHON is not set

#
# FreeModBus
#
# CONFIG_MODBUS is not set

#
# Network Utilities
#
# CONFIG_NETUTILS_CHAT is not set
# CONFIG_NETUTILS_CODECS is not set
# CONFIG_NETUTILS_FTPC is not set
# CONFIG_NETUTILS_JSON is not set
# CONFIG_NETUTILS_SMTP is not set
# CONFIG_NETUTILS_THTTPD is not set

#
# NSH Library
#
CONFIG_NSH_LIBRARY=y
# CONFIG_NSH_MOTD is not set

#
# Command Line Configuration
#
CONFIG_NSH_READLINE=y
# CONFIG_NSH_CLE is not set
CONFIG_NSH_LINELEN=128
# CONFIG_NSH_DISABLE_SEMICOLON is not set
CONFIG_NSH_CMDPARMS=y
CONFIG_NSH_MAXARGUMENTS=12
CONFIG_NSH_ARGCAT=y
CONFIG_NSH_NESTDEPTH=8
# CONFIG_NSH_DISABLEBG is not set
CONFIG_NSH_BUILTIN_APPS=y

#
# Disable Individual commands
#
# CONFIG_NSH_DISABLE_ADDROUTE is not set
# CONFIG_NSH_DISABLE_BASENAME is not set
# CONFIG_NSH_DISABLE_CAT is not set
# CONFIG_NSH_DISABLE_CD is not set
# CONFIG_NSH_DISABLE_CP is not set
# CONFIG_NSH_DISABLE_CMP is not set
# CONFIG_NSH_DISABLE_DATE is not set
# CONFIG_NSH_DISABLE_DD is not set
# CONFIG_NSH_DISABLE_DF is not set
# CONFIG_NSH_DISABLE_DELROUTE is not set
# CONFIG_NSH_DISABLE_DIRNAME is not set
# CONFIG_NSH_DISABLE_ECHO is not set
# CONFIG_NSH_DISABLE_EXEC is not set
# CONFIG_NSH_DISABLE_EXIT is not set
# CONFIG_NSH_DISABLE_FREE is not set
# CONFIG_NSH_DISABLE_GET is not set
# CONFIG_NSH_DISABLE_HELP is not set
# CONFIG_NSH_DISABLE_HEXDUMP is not set
# CONFIG_NSH_DISABLE_IFCONFIG is not set
CONFIG_NSH_DISABLE_IFUPDOWN=y
# CONFIG_NSH_DISABLE_KILL is not set
# CONFIG_NSH_DISABLE_LOSETUP is not set
CONFIG_NSH_DISABLE_LOSMART=y
# CONFIG_NSH_DISABLE_LS is not set
# CONFIG_NSH_DISABLE_MB is not set
# CONFIG_NSH_DISABLE_MKDIR is not set
# CONFIG_NSH_DISABLE_MKFATFS is not set
# CONFIG_NSH_DISABLE_MKFIFO is not set
# CONFIG_NSH_DISABLE_MKRD is not set
# CONFIG_NSH_DISABLE_MH is not set
# CONFIG_NSH_DISABLE_MOUNT is not set
# CONFIG_NSH_DISABLE_MV is not set
# CONFIG_NSH_DISABLE_MW is not set
# CONFIG_NSH_DISABLE_PS is not set
# CONFIG_NSH_DISABLE_PUT is not set
# CONFIG_NSH_DISABLE_PWD is not set
# CONFIG_NSH_DISABLE_RM is not set
# CONFIG_NSH_DISABLE_RMDIR is not set
# CONFIG_NSH_DISABLE_SET is not set
# CONFIG_NSH_DISABLE_SH is not set
# CONFIG_NSH_DISABLE_SLEEP is not set
# CONFIG_NSH_DISABLE_TIME is not set
# CONFIG_NSH_DISABLE_TEST is not set
# CONFIG_NSH_DISABLE_UMOUNT is not set
# CONFIG_NSH_DISABLE_UNAME is not set
# CONFIG_NSH_DISABLE_UNSET is not set
# CONFIG_NSH_DISABLE_USLEEP is not set
# CONFIG_NSH_DISABLE_WGET is not set
# CONFIG_NSH_DISABLE_XD is not set

#
# Configure Command Options
#
# CONFIG_NSH_CMDOPT_DF_H is not set
CONFIG_NSH_CODECS_BUFSIZE=128
# CONFIG_NSH_CMDOPT_HEXDUMP is not set
CONFIG_NSH_PROC_MOUNTPOINT="/proc"
CONFIG_NSH_FILEIOSIZE=512
CONFIG_NSH_STRERROR=y

#
# Scripting Support
#
# CONFIG_NSH_DISABLESCRIPT is not set
# CONFIG_NSH_DISABLE_ITEF is not set
# CONFIG_NSH_DISABLE_LOOPS is not set
CONFIG_NSH_ROMFSETC=y
# CONFIG_NSH_ROMFSRC is not set
CONFIG_NSH_ROMFSMOUNTPT="/etc"
CONFIG_NSH_INITSCRIPT="init.d/rcS"
CONFIG_NSH_ROMFSDEVNO=0
CONFIG_NSH_ROMFSSECTSIZE=128
# CONFIG_NSH_DEFAULTROMFS is not set
CONFIG_NSH_ARCHROMFS=y
# CONFIG_NSH_CUSTOMROMFS is not set
CONFIG_NSH_FATDEVNO=1
CONFIG_NSH_FATSECTSIZE=512
CONFIG_NSH_FATNSECTORS=1024
CONFIG_NSH_FATMOUNTPT="/tmp"

#
# Console Configuration
#
CONFIG_NSH_CONSOLE=y
# CONFIG_NSH_USBCONSOLE is not set
# CONFIG_NSH_ALTCONDEV is not set
CONFIG_NSH_ARCHINIT=y
# CONFIG_NSH_LOGIN is not set
# CONFIG_NSH_CONSOLE_LOGIN is not set

#
# NxWidgets/NxWM
#

#
# Platform-specific Support
#
# CONFIG_PLATFORM_CONFIGDATA is not set

#
# System Libraries and NSH Add-Ons
#
# CONFIG_SYSTEM_FREE is not set
# CONFIG_SYSTEM_CLE is not set
CONFIG_SYSTEM_CUTERM=y
CONFIG_SYSTEM_CUTERM_DEFAULT_DEVICE="/dev/ttyS0"
CONFIG_SYSTEM_CUTERM_DEFAULT_BAUD=57600
CONFIG_SYSTEM_CUTERM_STACKSIZE=2048
CONFIG_SYSTEM_CUTERM_PRIORITY=100
# CONFIG_SYSTEM_INSTALL is not set
# CONFIG_SYSTEM_FLASH_ERASEALL is not set
# CONFIG_SYSTEM_HEX2BIN is not set
# CONFIG_SYSTEM_I2CTOOL is not set
# CONFIG_SYSTEM_HEXED is not set
# CONFIG_SYSTEM_RAMTEST is not set
CONFIG_READLINE_HAVE_EXTMATCH=y
CONFIG_SYSTEM_READLINE=y
CONFIG_READLINE_ECHO=y
# CONFIG_READLINE_TABCOMPLETION is not set
# CONFIG_READLINE_CMD_HISTORY is not set
# CONFIG_SYSTEM_SUDOKU is not set
# CONFIG_SYSTEM_VI is not set
# CONFIG_SYSTEM_STACKMONITOR is not set
CONFIG_SYSTEM_CDCACM=y
CONFIG_SYSTEM_CDCACM_DEVMINOR=0
# CONFIG_SYSTEM_UBLOXMODEM is not set
# CONFIG_SYSTEM_ZMODEM is not set

CONFIG_NSOCKET_DESCRIPTORS=0<|MERGE_RESOLUTION|>--- conflicted
+++ resolved
@@ -1086,10 +1086,7 @@
 CONFIG_FS_FATTIME=y
 # CONFIG_FAT_FORCE_INDIRECT is not set
 CONFIG_FAT_DMAMEMORY=y
-<<<<<<< HEAD
-CONFIG_FAT_DIRECT_RETRY=y
-=======
->>>>>>> ea138cfd
+# CONFIG_FAT_DIRECT_RETRY is not set
 # CONFIG_FS_NXFFS is not set
 CONFIG_FS_ROMFS=y
 # CONFIG_FS_TMPFS is not set
