#
# Automatically generated file; DO NOT EDIT.
# Nuttx/ Configuration
#

#
# Build Setup
#
# CONFIG_EXPERIMENTAL is not set
# CONFIG_DEFAULT_SMALL is not set
CONFIG_HOST_LINUX=y
# CONFIG_HOST_OSX is not set
# CONFIG_HOST_WINDOWS is not set
# CONFIG_HOST_OTHER is not set

#
# Build Configuration
#
CONFIG_APPS_DIR="../apps"
CONFIG_BUILD_FLAT=y
# CONFIG_BUILD_2PASS is not set

#
# Binary Output Formats
#
# CONFIG_RRLOAD_BINARY is not set
# CONFIG_INTELHEX_BINARY is not set
# CONFIG_MOTOROLA_SREC is not set
CONFIG_RAW_BINARY=y
# CONFIG_UBOOT_UIMAGE is not set

#
# Customize Header Files
#
# CONFIG_ARCH_STDINT_H is not set
# CONFIG_ARCH_STDBOOL_H is not set
CONFIG_ARCH_MATH_H=y
# CONFIG_ARCH_FLOAT_H is not set
# CONFIG_ARCH_STDARG_H is not set

#
# Debug Options
#
# CONFIG_DEBUG is not set
CONFIG_ARCH_HAVE_HEAPCHECK=y
CONFIG_ARCH_HAVE_STACKCHECK=y
CONFIG_STACK_COLORATION=y
# CONFIG_DEBUG_SYMBOLS is not set
CONFIG_ARCH_HAVE_CUSTOMOPT=y
# CONFIG_DEBUG_NOOPT is not set
# CONFIG_DEBUG_CUSTOMOPT is not set
CONFIG_DEBUG_FULLOPT=y

#
# System Type
#
CONFIG_ARCH_ARM=y
# CONFIG_ARCH_AVR is not set
# CONFIG_ARCH_HC is not set
# CONFIG_ARCH_MIPS is not set
# CONFIG_ARCH_RGMP is not set
# CONFIG_ARCH_SH is not set
# CONFIG_ARCH_SIM is not set
# CONFIG_ARCH_X86 is not set
# CONFIG_ARCH_Z16 is not set
# CONFIG_ARCH_Z80 is not set
CONFIG_ARCH="arm"

#
# ARM Options
#
# CONFIG_ARCH_CHIP_A1X is not set
# CONFIG_ARCH_CHIP_C5471 is not set
# CONFIG_ARCH_CHIP_CALYPSO is not set
# CONFIG_ARCH_CHIP_DM320 is not set
# CONFIG_ARCH_CHIP_EFM32 is not set
# CONFIG_ARCH_CHIP_IMX is not set
# CONFIG_ARCH_CHIP_KINETIS is not set
# CONFIG_ARCH_CHIP_KL is not set
# CONFIG_ARCH_CHIP_LM is not set
# CONFIG_ARCH_CHIP_TIVA is not set
# CONFIG_ARCH_CHIP_LPC11XX is not set
# CONFIG_ARCH_CHIP_LPC17XX is not set
# CONFIG_ARCH_CHIP_LPC214X is not set
# CONFIG_ARCH_CHIP_LPC2378 is not set
# CONFIG_ARCH_CHIP_LPC31XX is not set
# CONFIG_ARCH_CHIP_LPC43XX is not set
# CONFIG_ARCH_CHIP_NUC1XX is not set
# CONFIG_ARCH_CHIP_SAMA5 is not set
# CONFIG_ARCH_CHIP_SAMD is not set
# CONFIG_ARCH_CHIP_SAML is not set
# CONFIG_ARCH_CHIP_SAM34 is not set
# CONFIG_ARCH_CHIP_SAMV7 is not set
CONFIG_ARCH_CHIP_STM32=y
# CONFIG_ARCH_CHIP_STR71X is not set
# CONFIG_ARCH_ARM7TDMI is not set
# CONFIG_ARCH_ARM926EJS is not set
# CONFIG_ARCH_ARM920T is not set
# CONFIG_ARCH_CORTEXM0 is not set
# CONFIG_ARCH_CORTEXM3 is not set
CONFIG_ARCH_CORTEXM4=y
# CONFIG_ARCH_CORTEXM7 is not set
# CONFIG_ARCH_CORTEXA5 is not set
# CONFIG_ARCH_CORTEXA8 is not set
CONFIG_ARCH_FAMILY="armv7-m"
CONFIG_ARCH_CHIP="stm32"
CONFIG_ARMV7M_USEBASEPRI=y
CONFIG_ARCH_HAVE_CMNVECTOR=y
CONFIG_ARMV7M_CMNVECTOR=y
# CONFIG_ARMV7M_LAZYFPU is not set
CONFIG_ARCH_HAVE_FPU=y
# CONFIG_ARCH_HAVE_DPFPU is not set
CONFIG_ARCH_FPU=y
# CONFIG_ARMV7M_MPU is not set

#
# ARMV7M Configuration Options
#
# CONFIG_ARMV7M_HAVE_ICACHE is not set
# CONFIG_ARMV7M_HAVE_DCACHE is not set
# CONFIG_ARMV7M_HAVE_ITCM is not set
# CONFIG_ARMV7M_HAVE_DTCM is not set
# CONFIG_ARMV7M_TOOLCHAIN_BUILDROOT is not set
# CONFIG_ARMV7M_TOOLCHAIN_CODEREDL is not set
# CONFIG_ARMV7M_TOOLCHAIN_CODESOURCERYL is not set
CONFIG_ARMV7M_TOOLCHAIN_GNU_EABIL=y
<<<<<<< HEAD
CONFIG_ARMV7M_STACKCHECK=n
=======
CONFIG_ARMV7M_HAVE_STACKCHECK=y
# CONFIG_ARMV7M_STACKCHECK is not set
# CONFIG_ARMV7M_ITMSYSLOG is not set
>>>>>>> 52345b4f
CONFIG_SERIAL_TERMIOS=y

#
# STM32 Configuration Options
#
# CONFIG_ARCH_CHIP_STM32L151C6 is not set
# CONFIG_ARCH_CHIP_STM32L151C8 is not set
# CONFIG_ARCH_CHIP_STM32L151CB is not set
# CONFIG_ARCH_CHIP_STM32L151R6 is not set
# CONFIG_ARCH_CHIP_STM32L151R8 is not set
# CONFIG_ARCH_CHIP_STM32L151RB is not set
# CONFIG_ARCH_CHIP_STM32L151V6 is not set
# CONFIG_ARCH_CHIP_STM32L151V8 is not set
# CONFIG_ARCH_CHIP_STM32L151VB is not set
# CONFIG_ARCH_CHIP_STM32L152C6 is not set
# CONFIG_ARCH_CHIP_STM32L152C8 is not set
# CONFIG_ARCH_CHIP_STM32L152CB is not set
# CONFIG_ARCH_CHIP_STM32L152R6 is not set
# CONFIG_ARCH_CHIP_STM32L152R8 is not set
# CONFIG_ARCH_CHIP_STM32L152RB is not set
# CONFIG_ARCH_CHIP_STM32L152V6 is not set
# CONFIG_ARCH_CHIP_STM32L152V8 is not set
# CONFIG_ARCH_CHIP_STM32L152VB is not set
# CONFIG_ARCH_CHIP_STM32L162ZD is not set
# CONFIG_ARCH_CHIP_STM32L162VE is not set
# CONFIG_ARCH_CHIP_STM32F100C8 is not set
# CONFIG_ARCH_CHIP_STM32F100CB is not set
# CONFIG_ARCH_CHIP_STM32F100R8 is not set
# CONFIG_ARCH_CHIP_STM32F100RB is not set
# CONFIG_ARCH_CHIP_STM32F100RC is not set
# CONFIG_ARCH_CHIP_STM32F100RD is not set
# CONFIG_ARCH_CHIP_STM32F100RE is not set
# CONFIG_ARCH_CHIP_STM32F100V8 is not set
# CONFIG_ARCH_CHIP_STM32F100VB is not set
# CONFIG_ARCH_CHIP_STM32F100VC is not set
# CONFIG_ARCH_CHIP_STM32F100VD is not set
# CONFIG_ARCH_CHIP_STM32F100VE is not set
# CONFIG_ARCH_CHIP_STM32F102CB is not set
# CONFIG_ARCH_CHIP_STM32F103T8 is not set
# CONFIG_ARCH_CHIP_STM32F103TB is not set
# CONFIG_ARCH_CHIP_STM32F103C4 is not set
# CONFIG_ARCH_CHIP_STM32F103C8 is not set
# CONFIG_ARCH_CHIP_STM32F103CB is not set
# CONFIG_ARCH_CHIP_STM32F103R8 is not set
# CONFIG_ARCH_CHIP_STM32F103RB is not set
# CONFIG_ARCH_CHIP_STM32F103RC is not set
# CONFIG_ARCH_CHIP_STM32F103RD is not set
# CONFIG_ARCH_CHIP_STM32F103RE is not set
# CONFIG_ARCH_CHIP_STM32F103RG is not set
# CONFIG_ARCH_CHIP_STM32F103V8 is not set
# CONFIG_ARCH_CHIP_STM32F103VB is not set
# CONFIG_ARCH_CHIP_STM32F103VC is not set
# CONFIG_ARCH_CHIP_STM32F103VE is not set
# CONFIG_ARCH_CHIP_STM32F103ZE is not set
# CONFIG_ARCH_CHIP_STM32F105VB is not set
# CONFIG_ARCH_CHIP_STM32F107VC is not set
# CONFIG_ARCH_CHIP_STM32F205RG is not set
# CONFIG_ARCH_CHIP_STM32F207IG is not set
# CONFIG_ARCH_CHIP_STM32F207ZE is not set
# CONFIG_ARCH_CHIP_STM32F302K6 is not set
# CONFIG_ARCH_CHIP_STM32F302K8 is not set
# CONFIG_ARCH_CHIP_STM32F302CB is not set
# CONFIG_ARCH_CHIP_STM32F302CC is not set
# CONFIG_ARCH_CHIP_STM32F302RB is not set
# CONFIG_ARCH_CHIP_STM32F302RC is not set
# CONFIG_ARCH_CHIP_STM32F302VB is not set
# CONFIG_ARCH_CHIP_STM32F302VC is not set
# CONFIG_ARCH_CHIP_STM32F303CB is not set
# CONFIG_ARCH_CHIP_STM32F303CC is not set
# CONFIG_ARCH_CHIP_STM32F303RB is not set
# CONFIG_ARCH_CHIP_STM32F303RC is not set
# CONFIG_ARCH_CHIP_STM32F303VB is not set
# CONFIG_ARCH_CHIP_STM32F303VC is not set
# CONFIG_ARCH_CHIP_STM32F372C8 is not set
# CONFIG_ARCH_CHIP_STM32F372R8 is not set
# CONFIG_ARCH_CHIP_STM32F372V8 is not set
# CONFIG_ARCH_CHIP_STM32F372CB is not set
# CONFIG_ARCH_CHIP_STM32F372RB is not set
# CONFIG_ARCH_CHIP_STM32F372VB is not set
# CONFIG_ARCH_CHIP_STM32F372CC is not set
# CONFIG_ARCH_CHIP_STM32F372RC is not set
# CONFIG_ARCH_CHIP_STM32F372VC is not set
# CONFIG_ARCH_CHIP_STM32F373C8 is not set
# CONFIG_ARCH_CHIP_STM32F373R8 is not set
# CONFIG_ARCH_CHIP_STM32F373V8 is not set
# CONFIG_ARCH_CHIP_STM32F373CB is not set
# CONFIG_ARCH_CHIP_STM32F373RB is not set
# CONFIG_ARCH_CHIP_STM32F373VB is not set
# CONFIG_ARCH_CHIP_STM32F373CC is not set
# CONFIG_ARCH_CHIP_STM32F373RC is not set
# CONFIG_ARCH_CHIP_STM32F373VC is not set
# CONFIG_ARCH_CHIP_STM32F401RE is not set
# CONFIG_ARCH_CHIP_STM32F411RE is not set
# CONFIG_ARCH_CHIP_STM32F405RG is not set
# CONFIG_ARCH_CHIP_STM32F405VG is not set
# CONFIG_ARCH_CHIP_STM32F405ZG is not set
# CONFIG_ARCH_CHIP_STM32F407VE is not set
# CONFIG_ARCH_CHIP_STM32F407VG is not set
# CONFIG_ARCH_CHIP_STM32F407ZE is not set
# CONFIG_ARCH_CHIP_STM32F407ZG is not set
# CONFIG_ARCH_CHIP_STM32F407IE is not set
# CONFIG_ARCH_CHIP_STM32F407IG is not set
CONFIG_ARCH_CHIP_STM32F427V=y
# CONFIG_ARCH_CHIP_STM32F427Z is not set
# CONFIG_ARCH_CHIP_STM32F427I is not set
# CONFIG_ARCH_CHIP_STM32F429V is not set
# CONFIG_ARCH_CHIP_STM32F429Z is not set
# CONFIG_ARCH_CHIP_STM32F429I is not set
# CONFIG_ARCH_CHIP_STM32F429B is not set
# CONFIG_ARCH_CHIP_STM32F429N is not set
# CONFIG_STM32_STM32L15XX is not set
# CONFIG_STM32_ENERGYLITE is not set
# CONFIG_STM32_STM32F10XX is not set
# CONFIG_STM32_VALUELINE is not set
# CONFIG_STM32_CONNECTIVITYLINE is not set
# CONFIG_STM32_PERFORMANCELINE is not set
# CONFIG_STM32_USBACCESSLINE is not set
# CONFIG_STM32_HIGHDENSITY is not set
# CONFIG_STM32_MEDIUMDENSITY is not set
# CONFIG_STM32_LOWDENSITY is not set
# CONFIG_STM32_STM32F20XX is not set
# CONFIG_STM32_STM32F205 is not set
# CONFIG_STM32_STM32F207 is not set
# CONFIG_STM32_STM32F30XX is not set
# CONFIG_STM32_STM32F37XX is not set
CONFIG_STM32_STM32F40XX=y
# CONFIG_STM32_STM32F401 is not set
# CONFIG_STM32_STM32F411 is not set
# CONFIG_STM32_STM32F405 is not set
# CONFIG_STM32_STM32F407 is not set
CONFIG_STM32_STM32F427=y
# CONFIG_STM32_STM32F429 is not set
# CONFIG_STM32_DFU is not set

#
# STM32 Peripheral Support
#
CONFIG_STM32_HAVE_CCM=y
# CONFIG_STM32_HAVE_USBDEV is not set
CONFIG_STM32_HAVE_OTGFS=y
CONFIG_STM32_HAVE_FSMC=y
CONFIG_STM32_HAVE_USART3=y
CONFIG_STM32_HAVE_UART4=y
CONFIG_STM32_HAVE_UART5=y
CONFIG_STM32_HAVE_USART6=y
CONFIG_STM32_HAVE_UART7=y
CONFIG_STM32_HAVE_UART8=y
CONFIG_STM32_HAVE_TIM1=y
CONFIG_STM32_HAVE_TIM5=y
CONFIG_STM32_HAVE_TIM6=y
CONFIG_STM32_HAVE_TIM7=y
CONFIG_STM32_HAVE_TIM8=y
CONFIG_STM32_HAVE_TIM9=y
CONFIG_STM32_HAVE_TIM10=y
CONFIG_STM32_HAVE_TIM11=y
CONFIG_STM32_HAVE_TIM12=y
CONFIG_STM32_HAVE_TIM13=y
CONFIG_STM32_HAVE_TIM14=y
# CONFIG_STM32_HAVE_TIM15 is not set
# CONFIG_STM32_HAVE_TIM16 is not set
# CONFIG_STM32_HAVE_TIM17 is not set
CONFIG_STM32_HAVE_ADC2=y
CONFIG_STM32_HAVE_ADC3=y
# CONFIG_STM32_HAVE_ADC4 is not set
CONFIG_STM32_HAVE_CAN1=y
CONFIG_STM32_HAVE_CAN2=y
CONFIG_STM32_HAVE_RNG=y
CONFIG_STM32_HAVE_ETHMAC=y
CONFIG_STM32_HAVE_SPI2=y
CONFIG_STM32_HAVE_SPI3=y
CONFIG_STM32_HAVE_SPI4=y
CONFIG_STM32_HAVE_SPI5=y
CONFIG_STM32_HAVE_SPI6=y
CONFIG_STM32_ADC1=y
# CONFIG_STM32_ADC2 is not set
# CONFIG_STM32_ADC3 is not set
CONFIG_STM32_BKPSRAM=y
# CONFIG_STM32_CAN1 is not set
# CONFIG_STM32_CAN2 is not set
CONFIG_STM32_CCMDATARAM=y
# CONFIG_STM32_CRC is not set
# CONFIG_STM32_CRYP is not set
CONFIG_STM32_DMA1=y
CONFIG_STM32_DMA2=y
# CONFIG_STM32_DAC1 is not set
# CONFIG_STM32_DAC2 is not set
# CONFIG_STM32_DCMI is not set
# CONFIG_STM32_ETHMAC is not set
# CONFIG_STM32_FSMC is not set
# CONFIG_STM32_HASH is not set
# CONFIG_STM32_I2C1 is not set
CONFIG_STM32_I2C2=y
# CONFIG_STM32_I2C3 is not set
# CONFIG_STM32_OTGFS is not set
# CONFIG_STM32_OTGHS is not set
CONFIG_STM32_PWR=y
# CONFIG_STM32_RNG is not set
# CONFIG_STM32_SDIO is not set
CONFIG_STM32_SPI1=y
CONFIG_STM32_SPI2=y
CONFIG_STM32_SPI3=y
CONFIG_STM32_SPI4=y
# CONFIG_STM32_SPI5 is not set
# CONFIG_STM32_SPI6 is not set
CONFIG_STM32_SYSCFG=y
CONFIG_STM32_TIM1=y
# CONFIG_STM32_TIM2 is not set
CONFIG_STM32_TIM3=y
CONFIG_STM32_TIM4=y
CONFIG_STM32_TIM5=y
# CONFIG_STM32_TIM6 is not set
# CONFIG_STM32_TIM7 is not set
# CONFIG_STM32_TIM8 is not set
CONFIG_STM32_TIM9=y
# CONFIG_STM32_TIM10 is not set
# CONFIG_STM32_TIM11 is not set
# CONFIG_STM32_TIM12 is not set
# CONFIG_STM32_TIM13 is not set
# CONFIG_STM32_TIM14 is not set
CONFIG_STM32_USART1=y
CONFIG_STM32_USART2=y
CONFIG_STM32_USART3=y
# CONFIG_STM32_UART4 is not set
# CONFIG_STM32_UART5 is not set
# CONFIG_STM32_USART6 is not set
CONFIG_STM32_UART7=y
CONFIG_STM32_UART8=y
# CONFIG_STM32_IWDG is not set
CONFIG_STM32_WWDG=y
CONFIG_STM32_ADC=y
CONFIG_STM32_SPI=y
CONFIG_STM32_I2C=y
# CONFIG_STM32_NOEXT_VECTORS is not set

#
# Alternate Pin Mapping
#
CONFIG_STM32_FLASH_PREFETCH=y
# CONFIG_STM32_JTAG_DISABLE is not set
# CONFIG_STM32_JTAG_FULL_ENABLE is not set
# CONFIG_STM32_JTAG_NOJNTRST_ENABLE is not set
CONFIG_STM32_JTAG_SW_ENABLE=y
CONFIG_STM32_DISABLE_IDLE_SLEEP_DURING_DEBUG=y
# CONFIG_STM32_FORCEPOWER is not set
# CONFIG_ARCH_BOARD_STM32_CUSTOM_CLOCKCONFIG is not set
# CONFIG_STM32_CCMEXCLUDE is not set
CONFIG_STM32_DMACAPABLE=y
# CONFIG_STM32_TIM1_PWM is not set
# CONFIG_STM32_TIM3_PWM is not set
# CONFIG_STM32_TIM4_PWM is not set
# CONFIG_STM32_TIM5_PWM is not set
# CONFIG_STM32_TIM9_PWM is not set
# CONFIG_STM32_TIM1_ADC is not set
# CONFIG_STM32_TIM3_ADC is not set
# CONFIG_STM32_TIM4_ADC is not set
# CONFIG_STM32_TIM5_ADC is not set
CONFIG_STM32_USART=y

#
# U[S]ART Configuration
#
# CONFIG_USART1_RS485 is not set
CONFIG_USART1_RXDMA=y
# CONFIG_USART2_RS485 is not set
CONFIG_USART2_RXDMA=y
# CONFIG_USART3_RS485 is not set
CONFIG_USART3_RXDMA=y
# CONFIG_UART7_RS485 is not set
CONFIG_UART7_RXDMA=y
# CONFIG_UART8_RS485 is not set
CONFIG_UART8_RXDMA=y
CONFIG_SERIAL_DISABLE_REORDERING=y
CONFIG_STM32_FLOWCONTROL_BROKEN=y
CONFIG_STM32_USART_SINGLEWIRE=y

#
# SPI Configuration
#
# CONFIG_STM32_SPI_INTERRUPTS is not set
# CONFIG_STM32_SPI_DMA is not set

#
# I2C Configuration
#
# CONFIG_STM32_I2C_ALT is not set
# CONFIG_STM32_I2C_DYNTIMEO is not set
CONFIG_STM32_I2CTIMEOSEC=0
CONFIG_STM32_I2CTIMEOMS=10
CONFIG_STM32_I2CTIMEOTICKS=10
# CONFIG_STM32_I2C_DUTY16_9 is not set
# CONFIG_STM32_BBSRAM is not set
CONFIG_STM32_BBSRAM_FILES=4
# CONFIG_STM32_SAVE_CRASHDUMP is not set
# CONFIG_STM32_HAVE_RTC_COUNTER is not set
# CONFIG_STM32_HAVE_RTC_SUBSECONDS is not set

#
# USB FS Host Configuration
#

#
# USB HS Host Configuration
#

#
# USB Host Debug Configuration
#

#
# USB Device Configuration
#

#
# Architecture Options
#
# CONFIG_ARCH_NOINTC is not set
# CONFIG_ARCH_VECNOTIRQ is not set
CONFIG_ARCH_DMA=y
CONFIG_ARCH_HAVE_IRQPRIO=y
# CONFIG_ARCH_L2CACHE is not set
# CONFIG_ARCH_HAVE_COHERENT_DCACHE is not set
# CONFIG_ARCH_HAVE_ADDRENV is not set
# CONFIG_ARCH_NEED_ADDRENV_MAPPING is not set
CONFIG_ARCH_HAVE_VFORK=y
# CONFIG_ARCH_HAVE_MMU is not set
CONFIG_ARCH_HAVE_MPU=y
# CONFIG_ARCH_NAND_HWECC is not set
# CONFIG_ARCH_HAVE_EXTCLK is not set
# CONFIG_ARCH_USE_MPU is not set
# CONFIG_ARCH_IRQPRIO is not set
CONFIG_ARCH_STACKDUMP=y
CONFIG_STACK_COLORATION=y
# CONFIG_ENDIAN_BIG is not set
# CONFIG_ARCH_IDLE_CUSTOM is not set
# CONFIG_ARCH_HAVE_RAMFUNCS is not set
CONFIG_ARCH_HAVE_RAMVECTORS=y
# CONFIG_ARCH_RAMVECTORS is not set

#
# Board Settings
#
CONFIG_BOARD_LOOPSPERMSEC=16717
# CONFIG_ARCH_CALIBRATION is not set

#
# Interrupt options
#
CONFIG_ARCH_HAVE_INTERRUPTSTACK=y
CONFIG_ARCH_INTERRUPTSTACK=400
CONFIG_ARCH_HAVE_HIPRI_INTERRUPT=y
# CONFIG_ARCH_HIPRI_INTERRUPT is not set

#
# Boot options
#
# CONFIG_BOOT_RUNFROMEXTSRAM is not set
CONFIG_BOOT_RUNFROMFLASH=y
# CONFIG_BOOT_RUNFROMISRAM is not set
# CONFIG_BOOT_RUNFROMSDRAM is not set
# CONFIG_BOOT_COPYTORAM is not set

#
# Boot Memory Configuration
#
CONFIG_RAM_START=0x20000000
CONFIG_RAM_SIZE=262144
# CONFIG_ARCH_HAVE_SDRAM is not set

#
# Board Selection
#
CONFIG_ARCH_BOARD_AEROCORE=y
# CONFIG_ARCH_BOARD_CUSTOM is not set
CONFIG_ARCH_BOARD="aerocore"
<<<<<<< HEAD
=======

#
# Custom Board Configuration
#
# CONFIG_BOARD_CRASHDUMP is not set
# CONFIG_BOARD_CUSTOM_LEDS is not set
# CONFIG_BOARD_CUSTOM_BUTTONS is not set
>>>>>>> 52345b4f

#
# Common Board Options
#
CONFIG_NSH_MMCSDMINOR=0

#
# Board-Specific Options
#
CONFIG_LIB_BOARDCTL=y
# CONFIG_BOARDCTL_TSCTEST is not set
# CONFIG_BOARDCTL_ADCTEST is not set
<<<<<<< HEAD
=======
# CONFIG_BOARDCTL_PWMTEST is not set
>>>>>>> 52345b4f
# CONFIG_BOARDCTL_GRAPHICS is not set
# CONFIG_BOARDCTL_IOCTL is not set

#
# RTOS Features
#
# CONFIG_DISABLE_OS_API is not set

#
# Clocks and Timers
#
CONFIG_USEC_PER_TICK=1000
# CONFIG_SYSTEM_TIME64 is not set
# CONFIG_CLOCK_MONOTONIC is not set
# CONFIG_JULIAN_TIME is not set
CONFIG_START_YEAR=1970
CONFIG_START_MONTH=1
CONFIG_START_DAY=1
CONFIG_MAX_WDOGPARMS=2
CONFIG_PREALLOC_WDOGS=50
CONFIG_WDOG_INTRESERVE=4
CONFIG_PREALLOC_TIMERS=50

#
# Tasks and Scheduling
#
# CONFIG_INIT_NONE is not set
CONFIG_INIT_ENTRYPOINT=y
# CONFIG_INIT_FILEPATH is not set
CONFIG_USER_ENTRYPOINT="nsh_main"
CONFIG_RR_INTERVAL=0
CONFIG_TASK_NAME_SIZE=24
CONFIG_MAX_TASKS=32
# CONFIG_SCHED_HAVE_PARENT is not set
CONFIG_SCHED_WAITPID=y

#
# Pthread Options
#
# CONFIG_MUTEX_TYPES is not set
CONFIG_NPTHREAD_KEYS=4

#
# Performance Monitoring
#
# CONFIG_SCHED_CPULOAD is not set
CONFIG_SCHED_INSTRUMENTATION=y

#
# Files and I/O
#
CONFIG_DEV_CONSOLE=y
# CONFIG_FDCLONE_DISABLE is not set
CONFIG_FDCLONE_STDIO=y
CONFIG_SDCLONE_DISABLE=y
CONFIG_NFILE_DESCRIPTORS=42
CONFIG_NFILE_STREAMS=8
CONFIG_NAME_MAX=32
CONFIG_PRIORITY_INHERITANCE=y
CONFIG_SEM_PREALLOCHOLDERS=0
CONFIG_SEM_NNESTPRIO=8

#
# RTOS hooks
#
# CONFIG_BOARD_INITIALIZE is not set
# CONFIG_SCHED_STARTHOOK is not set
CONFIG_SCHED_ATEXIT=y
CONFIG_SCHED_ATEXIT_MAX=1
# CONFIG_SCHED_ONEXIT is not set

#
# Signal Numbers
#
CONFIG_SIG_SIGUSR1=1
CONFIG_SIG_SIGUSR2=2
CONFIG_SIG_SIGALARM=3
CONFIG_SIG_SIGCONDTIMEDOUT=16
CONFIG_SIG_SIGWORK=4

#
# POSIX Message Queue Options
#
CONFIG_PREALLOC_MQ_MSGS=4
CONFIG_MQ_MAXMSGSIZE=32

#
# Work Queue Support
#
CONFIG_SCHED_WORKQUEUE=y
CONFIG_SCHED_HPWORK=y
CONFIG_SCHED_HPWORKPRIORITY=192
CONFIG_SCHED_HPWORKPERIOD=5000
CONFIG_SCHED_HPWORKSTACKSIZE=1800
CONFIG_SCHED_LPWORK=y
CONFIG_SCHED_LPNTHREADS=1
CONFIG_SCHED_LPWORKPRIORITY=50
CONFIG_SCHED_LPWORKPRIOMAX=176
CONFIG_SCHED_LPWORKPERIOD=50000
CONFIG_SCHED_LPWORKSTACKSIZE=2000

#
# Stack and heap information
#
<<<<<<< HEAD
# Set to 500 per LM - This should be 380 with 28 bytes free
=======
>>>>>>> 52345b4f
CONFIG_IDLETHREAD_STACKSIZE=500
CONFIG_USERMAIN_STACKSIZE=3000
CONFIG_PTHREAD_STACK_MIN=512
CONFIG_PTHREAD_STACK_DEFAULT=2048
# CONFIG_LIB_SYSCALL is not set

#
# Device Drivers
#
# CONFIG_DISABLE_POLL is not set
CONFIG_DEV_NULL=y
# CONFIG_DEV_ZERO is not set
# CONFIG_LOOP is not set

#
# Buffering
#
# CONFIG_DRVR_WRITEBUFFER is not set
# CONFIG_DRVR_READAHEAD is not set
# CONFIG_RAMDISK is not set
# CONFIG_CAN is not set
# CONFIG_ARCH_HAVE_PWM_PULSECOUNT is not set
# CONFIG_PWM is not set
CONFIG_ARCH_HAVE_I2CRESET=y
CONFIG_I2C=y
# CONFIG_I2C_SLAVE is not set
CONFIG_I2C_TRANSFER=y
# CONFIG_I2C_WRITEREAD is not set
# CONFIG_I2C_POLLED is not set
# CONFIG_I2C_TRACE is not set
CONFIG_I2C_RESET=y
CONFIG_SPI=y
# CONFIG_SPI_OWNBUS is not set
CONFIG_SPI_EXCHANGE=y
# CONFIG_SPI_CMDDATA is not set
# CONFIG_SPI_CALLBACK is not set
# CONFIG_SPI_BITBANG is not set
# CONFIG_I2S is not set

#
# Timer Driver Support
#
# CONFIG_TIMER is not set
# CONFIG_RTC is not set
CONFIG_WATCHDOG=y
CONFIG_WATCHDOG_DEVPATH="/dev/watchdog0"
# CONFIG_TIMERS_CS2100CP is not set
# CONFIG_ANALOG is not set
# CONFIG_AUDIO_DEVICES is not set
# CONFIG_VIDEO_DEVICES is not set
# CONFIG_BCH is not set
# CONFIG_INPUT is not set
# CONFIG_LCD is not set
# CONFIG_MMCSD is not set
CONFIG_MTD=y

#
# MTD Configuration
#
CONFIG_MTD_PARTITION=y
# CONFIG_MTD_SECT512 is not set
CONFIG_MTD_BYTE_WRITE=y
# CONFIG_MTD_CONFIG is not set

#
# MTD Device Drivers
#
# CONFIG_MTD_NAND is not set
# CONFIG_RAMMTD is not set
# CONFIG_MTD_AT24XX is not set
# CONFIG_MTD_AT25 is not set
# CONFIG_MTD_AT45DB is not set
# CONFIG_MTD_M25P is not set
# CONFIG_MTD_SMART is not set
CONFIG_MTD_RAMTRON=y
CONFIG_RAMTRON_WRITEWAIT=y
CONFIG_RAMTRON_SETSPEED=y
<<<<<<< HEAD
CONFIG_RAMTRON_FUJITSU=y
=======
>>>>>>> 52345b4f
# CONFIG_MTD_SST25 is not set
# CONFIG_MTD_SST25XX is not set
# CONFIG_MTD_SST39FV is not set
# CONFIG_MTD_W25 is not set
# CONFIG_EEPROM is not set
CONFIG_PIPES=y
# CONFIG_PM is not set
# CONFIG_POWER is not set
# CONFIG_SENSORS is not set
# CONFIG_SERCOMM_CONSOLE is not set
CONFIG_SERIAL=y
# CONFIG_DEV_LOWCONSOLE is not set
# CONFIG_16550_UART is not set
# CONFIG_ARCH_HAVE_UART is not set
# CONFIG_ARCH_HAVE_UART0 is not set
# CONFIG_ARCH_HAVE_UART1 is not set
# CONFIG_ARCH_HAVE_UART2 is not set
# CONFIG_ARCH_HAVE_UART3 is not set
# CONFIG_ARCH_HAVE_UART4 is not set
# CONFIG_ARCH_HAVE_UART5 is not set
# CONFIG_ARCH_HAVE_UART6 is not set
CONFIG_ARCH_HAVE_UART7=y
CONFIG_ARCH_HAVE_UART8=y
# CONFIG_ARCH_HAVE_SCI0 is not set
# CONFIG_ARCH_HAVE_SCI1 is not set
# CONFIG_ARCH_HAVE_USART0 is not set
CONFIG_ARCH_HAVE_USART1=y
CONFIG_ARCH_HAVE_USART2=y
CONFIG_ARCH_HAVE_USART3=y
# CONFIG_ARCH_HAVE_USART4 is not set
# CONFIG_ARCH_HAVE_USART5 is not set
# CONFIG_ARCH_HAVE_USART6 is not set
# CONFIG_ARCH_HAVE_USART7 is not set
# CONFIG_ARCH_HAVE_USART8 is not set
# CONFIG_ARCH_HAVE_OTHER_UART is not set

#
# USART Configuration
#
CONFIG_USART1_ISUART=y
CONFIG_USART2_ISUART=y
CONFIG_USART3_ISUART=y
CONFIG_MCU_SERIAL=y
CONFIG_STANDARD_SERIAL=y
CONFIG_SERIAL_NPOLLWAITERS=2
# CONFIG_SERIAL_IFLOWCONTROL is not set
# CONFIG_SERIAL_OFLOWCONTROL is not set
CONFIG_ARCH_HAVE_SERIAL_TERMIOS=y
# CONFIG_USART1_SERIAL_CONSOLE is not set
# CONFIG_USART2_SERIAL_CONSOLE is not set
# CONFIG_USART3_SERIAL_CONSOLE is not set
# CONFIG_UART7_SERIAL_CONSOLE is not set
CONFIG_UART8_SERIAL_CONSOLE=y
# CONFIG_OTHER_SERIAL_CONSOLE is not set
# CONFIG_NO_SERIAL_CONSOLE is not set

#
# USART1 Configuration
#
CONFIG_USART1_RXBUFSIZE=512
CONFIG_USART1_TXBUFSIZE=512
CONFIG_USART1_BAUD=115200
CONFIG_USART1_BITS=8
CONFIG_USART1_PARITY=0
CONFIG_USART1_2STOP=0
# CONFIG_USART1_IFLOWCONTROL is not set
# CONFIG_USART1_OFLOWCONTROL is not set

#
# USART2 Configuration
#
CONFIG_USART2_RXBUFSIZE=512
CONFIG_USART2_TXBUFSIZE=512
CONFIG_USART2_BAUD=115200
CONFIG_USART2_BITS=8
CONFIG_USART2_PARITY=0
CONFIG_USART2_2STOP=0
# CONFIG_USART2_IFLOWCONTROL is not set
# CONFIG_USART2_OFLOWCONTROL is not set

#
# USART3 Configuration
#
CONFIG_USART3_RXBUFSIZE=512
CONFIG_USART3_TXBUFSIZE=512
CONFIG_USART3_BAUD=115200
CONFIG_USART3_BITS=8
CONFIG_USART3_PARITY=0
CONFIG_USART3_2STOP=0
# CONFIG_USART3_IFLOWCONTROL is not set
# CONFIG_USART3_OFLOWCONTROL is not set

#
# UART7 Configuration
#
CONFIG_UART7_RXBUFSIZE=512
CONFIG_UART7_TXBUFSIZE=512
CONFIG_UART7_BAUD=115200
CONFIG_UART7_BITS=8
CONFIG_UART7_PARITY=0
CONFIG_UART7_2STOP=0
# CONFIG_UART7_IFLOWCONTROL is not set
# CONFIG_UART7_OFLOWCONTROL is not set

#
# UART8 Configuration
#
CONFIG_UART8_RXBUFSIZE=512
CONFIG_UART8_TXBUFSIZE=512
CONFIG_UART8_BAUD=115200
CONFIG_UART8_BITS=8
CONFIG_UART8_PARITY=0
CONFIG_UART8_2STOP=0
# CONFIG_UART8_IFLOWCONTROL is not set
# CONFIG_UART8_OFLOWCONTROL is not set
# CONFIG_USBDEV is not set
# CONFIG_USBHOST is not set
# CONFIG_WIRELESS is not set

#
# System Logging Device Options
#

#
# System Logging
#
# CONFIG_RAMLOG is not set
# CONFIG_SYSLOG_CONSOLE is not set

#
# Networking Support
#
# CONFIG_ARCH_HAVE_NET is not set
# CONFIG_ARCH_HAVE_PHY is not set
# CONFIG_NET is not set

#
# Crypto API
#
# CONFIG_CRYPTO is not set

#
# File Systems
#

#
# File system configuration
#
# CONFIG_DISABLE_MOUNTPOINT is not set
# CONFIG_FS_AUTOMOUNTER is not set
# CONFIG_DISABLE_PSEUDOFS_OPERATIONS is not set
CONFIG_FS_READABLE=y
CONFIG_FS_WRITABLE=y
# CONFIG_FS_AIO is not set
# CONFIG_FS_NAMED_SEMAPHORES is not set
CONFIG_FS_MQUEUE_MPATH="/var/mqueue"
# CONFIG_FS_RAMMAP is not set
CONFIG_FS_FAT=y
CONFIG_FAT_LCNAMES=y
CONFIG_FAT_LFN=y
CONFIG_FAT_MAXFNAME=32
CONFIG_FS_FATTIME=y
CONFIG_FAT_DMAMEMORY=y
CONFIG_FS_NXFFS=y
# CONFIG_NXFFS_SCAN_VOLUME is not set
CONFIG_NXFFS_PREALLOCATED=y
CONFIG_NXFFS_ERASEDSTATE=0xff
CONFIG_NXFFS_PACKTHRESHOLD=32
CONFIG_NXFFS_MAXNAMLEN=32
CONFIG_NXFFS_TAILTHRESHOLD=2048
CONFIG_FS_ROMFS=y
# CONFIG_FS_SMARTFS is not set
CONFIG_FS_BINFS=y
# CONFIG_FS_PROCFS is not set

#
# System Logging
#
# CONFIG_SYSLOG is not set
# CONFIG_SYSLOG_TIMESTAMP is not set

#
# Graphics Support
#
# CONFIG_NX is not set

#
# Memory Management
#
# CONFIG_MM_SMALL is not set
CONFIG_MM_REGIONS=2
# CONFIG_ARCH_HAVE_HEAP2 is not set
CONFIG_GRAN=y
# CONFIG_GRAN_SINGLE is not set
# CONFIG_GRAN_INTR is not set

#
# Audio Support
#
# CONFIG_AUDIO is not set

#
# Binary Loader
#
# CONFIG_BINFMT_DISABLE is not set
# CONFIG_BINFMT_EXEPATH is not set
# CONFIG_NXFLAT is not set
# CONFIG_ELF is not set
CONFIG_BUILTIN=y
# CONFIG_PIC is not set
# CONFIG_SYMTAB_ORDEREDBYNAME is not set

#
# Library Routines
#

#
# Standard C Library Options
#
CONFIG_STDIO_BUFFER_SIZE=32
CONFIG_STDIO_LINEBUFFER=y
CONFIG_NUNGET_CHARS=2
CONFIG_LIB_HOMEDIR="/"
# CONFIG_NOPRINTF_FIELDWIDTH is not set
CONFIG_LIBC_FLOATINGPOINT=y
CONFIG_LIBC_LONG_LONG=y
# CONFIG_LIBC_IOCTL_VARIADIC is not set
CONFIG_LIB_RAND_ORDER=1
# CONFIG_EOL_IS_CR is not set
# CONFIG_EOL_IS_LF is not set
# CONFIG_EOL_IS_BOTH_CRLF is not set
CONFIG_EOL_IS_EITHER_CRLF=y
# CONFIG_LIBC_EXECFUNCS is not set
CONFIG_POSIX_SPAWN_PROXY_STACKSIZE=1024
CONFIG_TASK_SPAWN_DEFAULT_STACKSIZE=2048
CONFIG_LIBC_STRERROR=y
# CONFIG_LIBC_STRERROR_SHORT is not set
# CONFIG_LIBC_PERROR_STDOUT is not set
CONFIG_LIBC_TMPDIR="/tmp"
CONFIG_LIBC_MAX_TMPFILE=32
CONFIG_ARCH_LOWPUTC=y
# CONFIG_LIBC_LOCALTIME is not set
CONFIG_TIME_EXTENDED=y
CONFIG_LIB_SENDFILE_BUFSIZE=512
# CONFIG_ARCH_ROMGETC is not set
CONFIG_ARCH_OPTIMIZED_FUNCTIONS=y
CONFIG_ARCH_MEMCPY=y
# CONFIG_ARCH_MEMCMP is not set
# CONFIG_ARCH_MEMMOVE is not set
# CONFIG_ARCH_MEMSET is not set
# CONFIG_MEMSET_OPTSPEED is not set
# CONFIG_ARCH_STRCHR is not set
# CONFIG_ARCH_STRCMP is not set
# CONFIG_ARCH_STRCPY is not set
# CONFIG_ARCH_STRNCPY is not set
# CONFIG_ARCH_STRLEN is not set
# CONFIG_ARCH_STRNLEN is not set
# CONFIG_ARCH_BZERO is not set

#
# Non-standard Library Support
#
# CONFIG_LIB_KBDCODEC is not set
# CONFIG_LIB_SLCDCODEC is not set

#
# Basic CXX Support
#
CONFIG_C99_BOOL8=y
CONFIG_HAVE_CXX=y
CONFIG_HAVE_CXXINITIALIZE=y
# CONFIG_CXX_NEWLONG is not set

#
# uClibc++ Standard C++ Library
#
# CONFIG_UCLIBCXX is not set

#
# Application Configuration
#

#
# Built-In Applications
#
CONFIG_BUILTIN_PROXY_STACKSIZE=1024

#
# Examples
#
# CONFIG_EXAMPLES_BUTTONS is not set
# CONFIG_EXAMPLES_CAN is not set
# CONFIG_EXAMPLES_CONFIGDATA is not set
# CONFIG_EXAMPLES_CPUHOG is not set
# CONFIG_EXAMPLES_CXXTEST is not set
# CONFIG_EXAMPLES_DHCPD is not set
# CONFIG_EXAMPLES_ELF is not set
# CONFIG_EXAMPLES_FTPC is not set
# CONFIG_EXAMPLES_FTPD is not set
CONFIG_EXAMPLES_HELLO=y
# CONFIG_EXAMPLES_HELLOXX is not set
# CONFIG_EXAMPLES_JSON is not set
# CONFIG_EXAMPLES_HIDKBD is not set
# CONFIG_EXAMPLES_KEYPADTEST is not set
# CONFIG_EXAMPLES_IGMP is not set
# CONFIG_EXAMPLES_MM is not set
# CONFIG_EXAMPLES_MODBUS is not set
CONFIG_EXAMPLES_MOUNT=y
# CONFIG_EXAMPLES_MOUNT_BLOCKDEVICE is not set
CONFIG_EXAMPLES_MOUNT_NSECTORS=2048
CONFIG_EXAMPLES_MOUNT_SECTORSIZE=512
CONFIG_EXAMPLES_MOUNT_RAMDEVNO=0
# CONFIG_EXAMPLES_MTDPART is not set
# CONFIG_EXAMPLES_NRF24L01TERM is not set
CONFIG_EXAMPLES_NSH=y
# CONFIG_EXAMPLES_NSH_CXXINITIALIZE is not set
# CONFIG_EXAMPLES_NULL is not set
# CONFIG_EXAMPLES_NX is not set
# CONFIG_EXAMPLES_NXTERM is not set
# CONFIG_EXAMPLES_NXFFS is not set
# CONFIG_EXAMPLES_NXFLAT is not set
# CONFIG_EXAMPLES_NXHELLO is not set
# CONFIG_EXAMPLES_NXIMAGE is not set
# CONFIG_EXAMPLES_NXLINES is not set
# CONFIG_EXAMPLES_NXTEXT is not set
# CONFIG_EXAMPLES_OSTEST is not set
# CONFIG_EXAMPLES_PIPE is not set
# CONFIG_EXAMPLES_PPPD is not set
# CONFIG_EXAMPLES_POSIXSPAWN is not set
# CONFIG_EXAMPLES_QENCODER is not set
# CONFIG_EXAMPLES_RGMP is not set
# CONFIG_EXAMPLES_ROMFS is not set
# CONFIG_EXAMPLES_SENDMAIL is not set
# CONFIG_EXAMPLES_SERIALBLASTER is not set
# CONFIG_EXAMPLES_SERIALRX is not set
# CONFIG_EXAMPLES_SERLOOP is not set
# CONFIG_EXAMPLES_SLCD is not set
# CONFIG_EXAMPLES_SMART_TEST is not set
# CONFIG_EXAMPLES_SMART is not set
# CONFIG_EXAMPLES_TCPECHO is not set
# CONFIG_EXAMPLES_TELNETD is not set
# CONFIG_EXAMPLES_THTTPD is not set
# CONFIG_EXAMPLES_TIFF is not set
# CONFIG_EXAMPLES_TOUCHSCREEN is not set
# CONFIG_EXAMPLES_WEBSERVER is not set
# CONFIG_EXAMPLES_USBSERIAL is not set
# CONFIG_EXAMPLES_USBTERM is not set
# CONFIG_EXAMPLES_WATCHDOG is not set

#
# Graphics Support
#
# CONFIG_TIFF is not set
# CONFIG_GRAPHICS_TRAVELER is not set

#
# Interpreters
#
# CONFIG_INTERPRETERS_BAS is not set
# CONFIG_INTERPRETERS_FICL is not set
# CONFIG_INTERPRETERS_PCODE is not set
# CONFIG_INTERPRETERS_MICROPYTHON is not set

#
# Network Utilities
#

#
# Networking Utilities
#
# CONFIG_NETUTILS_CODECS is not set
# CONFIG_NETUTILS_FTPC is not set
# CONFIG_NETUTILS_JSON is not set
# CONFIG_NETUTILS_SMTP is not set
# CONFIG_NETUTILS_THTTPD is not set

#
# FreeModBus
#
# CONFIG_MODBUS is not set

#
# NSH Library
#
CONFIG_NSH_LIBRARY=y

#
# Command Line Configuration
#
CONFIG_NSH_READLINE=y
# CONFIG_NSH_CLE is not set
CONFIG_NSH_LINELEN=128
# CONFIG_NSH_DISABLE_SEMICOLON is not set
CONFIG_NSH_CMDPARMS=y
CONFIG_NSH_MAXARGUMENTS=12
CONFIG_NSH_ARGCAT=y
CONFIG_NSH_NESTDEPTH=8
# CONFIG_NSH_DISABLEBG is not set
CONFIG_NSH_BUILTIN_APPS=y

#
# Disable Individual commands
#
# CONFIG_NSH_DISABLE_ADDROUTE is not set
# CONFIG_NSH_DISABLE_CAT is not set
# CONFIG_NSH_DISABLE_CD is not set
# CONFIG_NSH_DISABLE_CP is not set
# CONFIG_NSH_DISABLE_CMP is not set
CONFIG_NSH_DISABLE_DATE=y
# CONFIG_NSH_DISABLE_DD is not set
# CONFIG_NSH_DISABLE_DF is not set
# CONFIG_NSH_DISABLE_DELROUTE is not set
# CONFIG_NSH_DISABLE_ECHO is not set
# CONFIG_NSH_DISABLE_EXEC is not set
# CONFIG_NSH_DISABLE_EXIT is not set
# CONFIG_NSH_DISABLE_FREE is not set
# CONFIG_NSH_DISABLE_GET is not set
# CONFIG_NSH_DISABLE_HELP is not set
# CONFIG_NSH_DISABLE_HEXDUMP is not set
# CONFIG_NSH_DISABLE_IFCONFIG is not set
# CONFIG_NSH_DISABLE_KILL is not set
# CONFIG_NSH_DISABLE_LOSETUP is not set
# CONFIG_NSH_DISABLE_LS is not set
# CONFIG_NSH_DISABLE_MB is not set
# CONFIG_NSH_DISABLE_MKDIR is not set
# CONFIG_NSH_DISABLE_MKFATFS is not set
# CONFIG_NSH_DISABLE_MKFIFO is not set
# CONFIG_NSH_DISABLE_MKRD is not set
# CONFIG_NSH_DISABLE_MH is not set
# CONFIG_NSH_DISABLE_MOUNT is not set
# CONFIG_NSH_DISABLE_MV is not set
# CONFIG_NSH_DISABLE_MW is not set
# CONFIG_NSH_DISABLE_PS is not set
# CONFIG_NSH_DISABLE_PUT is not set
# CONFIG_NSH_DISABLE_PWD is not set
# CONFIG_NSH_DISABLE_RM is not set
# CONFIG_NSH_DISABLE_RMDIR is not set
# CONFIG_NSH_DISABLE_SET is not set
# CONFIG_NSH_DISABLE_SH is not set
# CONFIG_NSH_DISABLE_SLEEP is not set
# CONFIG_NSH_DISABLE_TEST is not set
# CONFIG_NSH_DISABLE_UMOUNT is not set
# CONFIG_NSH_DISABLE_UNSET is not set
# CONFIG_NSH_DISABLE_USLEEP is not set
# CONFIG_NSH_DISABLE_WGET is not set
# CONFIG_NSH_DISABLE_XD is not set

#
# Configure Command Options
#
# CONFIG_NSH_CMDOPT_DF_H is not set
CONFIG_NSH_CODECS_BUFSIZE=128
CONFIG_NSH_CMDOPT_HEXDUMP=y
CONFIG_NSH_FILEIOSIZE=512
CONFIG_NSH_STRERROR=y
<<<<<<< HEAD
CONFIG_NSH_LINELEN=128
CONFIG_NSH_CMDPARMS=y
CONFIG_NSH_MAXARGUMENTS=12
CONFIG_NSH_ARGCAT=y
CONFIG_NSH_NESTDEPTH=8
=======

#
# Scripting Support
#
>>>>>>> 52345b4f
# CONFIG_NSH_DISABLESCRIPT is not set
# CONFIG_NSH_DISABLE_ITEF is not set
# CONFIG_NSH_DISABLE_LOOPS is not set
CONFIG_NSH_ROMFSETC=y
# CONFIG_NSH_ROMFSRC is not set
CONFIG_NSH_ROMFSMOUNTPT="/etc"
CONFIG_NSH_INITSCRIPT="init.d/rcS"
CONFIG_NSH_ROMFSDEVNO=0
CONFIG_NSH_ROMFSSECTSIZE=128
# CONFIG_NSH_DEFAULTROMFS is not set
CONFIG_NSH_ARCHROMFS=y
# CONFIG_NSH_CUSTOMROMFS is not set
CONFIG_NSH_FATDEVNO=1
CONFIG_NSH_FATSECTSIZE=512
CONFIG_NSH_FATNSECTORS=1024
CONFIG_NSH_FATMOUNTPT="/tmp"

#
# Console Configuration
#
CONFIG_NSH_CONSOLE=y
# CONFIG_NSH_ALTCONDEV is not set
CONFIG_NSH_ARCHINIT=y

#
# NxWidgets/NxWM
#

#
# Platform-specific Support
#
# CONFIG_PLATFORM_CONFIGDATA is not set

#
# System Libraries and NSH Add-Ons
#
# CONFIG_SYSTEM_FREE is not set
CONFIG_SYSTEM_CLE=y
CONFIG_SYSTEM_CLE_DEBUGLEVEL=0
# CONFIG_SYSTEM_CUTERM is not set
# CONFIG_SYSTEM_INSTALL is not set
# CONFIG_SYSTEM_FLASH_ERASEALL is not set
# CONFIG_SYSTEM_HEX2BIN is not set
CONFIG_SYSTEM_I2CTOOL=y
CONFIG_I2CTOOL_MINBUS=0
CONFIG_I2CTOOL_MAXBUS=3
CONFIG_I2CTOOL_MINADDR=0x03
CONFIG_I2CTOOL_MAXADDR=0x77
CONFIG_I2CTOOL_MAXREGADDR=0xff
CONFIG_I2CTOOL_DEFFREQ=4000000
# CONFIG_SYSTEM_INIFILE is not set
# CONFIG_SYSTEM_RAMTEST is not set
CONFIG_SYSTEM_READLINE=y
CONFIG_READLINE_ECHO=y
# CONFIG_SYSTEM_POWEROFF is not set
# CONFIG_SYSTEM_RAMTRON is not set
# CONFIG_SYSTEM_SDCARD is not set
# CONFIG_SYSTEM_SUDOKU is not set
CONFIG_SYSTEM_SYSINFO=y
CONFIG_SYSTEM_SYSINFO_STACKSIZE=1024
# CONFIG_SYSTEM_VI is not set
# CONFIG_SYSTEM_STACKMONITOR is not set
# CONFIG_SYSTEM_ZMODEM is not set<|MERGE_RESOLUTION|>--- conflicted
+++ resolved
@@ -124,13 +124,9 @@
 # CONFIG_ARMV7M_TOOLCHAIN_CODEREDL is not set
 # CONFIG_ARMV7M_TOOLCHAIN_CODESOURCERYL is not set
 CONFIG_ARMV7M_TOOLCHAIN_GNU_EABIL=y
-<<<<<<< HEAD
-CONFIG_ARMV7M_STACKCHECK=n
-=======
 CONFIG_ARMV7M_HAVE_STACKCHECK=y
 # CONFIG_ARMV7M_STACKCHECK is not set
 # CONFIG_ARMV7M_ITMSYSLOG is not set
->>>>>>> 52345b4f
 CONFIG_SERIAL_TERMIOS=y
 
 #
@@ -462,7 +458,6 @@
 # CONFIG_ARCH_USE_MPU is not set
 # CONFIG_ARCH_IRQPRIO is not set
 CONFIG_ARCH_STACKDUMP=y
-CONFIG_STACK_COLORATION=y
 # CONFIG_ENDIAN_BIG is not set
 # CONFIG_ARCH_IDLE_CUSTOM is not set
 # CONFIG_ARCH_HAVE_RAMFUNCS is not set
@@ -505,8 +500,6 @@
 CONFIG_ARCH_BOARD_AEROCORE=y
 # CONFIG_ARCH_BOARD_CUSTOM is not set
 CONFIG_ARCH_BOARD="aerocore"
-<<<<<<< HEAD
-=======
 
 #
 # Custom Board Configuration
@@ -514,7 +507,6 @@
 # CONFIG_BOARD_CRASHDUMP is not set
 # CONFIG_BOARD_CUSTOM_LEDS is not set
 # CONFIG_BOARD_CUSTOM_BUTTONS is not set
->>>>>>> 52345b4f
 
 #
 # Common Board Options
@@ -527,10 +519,7 @@
 CONFIG_LIB_BOARDCTL=y
 # CONFIG_BOARDCTL_TSCTEST is not set
 # CONFIG_BOARDCTL_ADCTEST is not set
-<<<<<<< HEAD
-=======
 # CONFIG_BOARDCTL_PWMTEST is not set
->>>>>>> 52345b4f
 # CONFIG_BOARDCTL_GRAPHICS is not set
 # CONFIG_BOARDCTL_IOCTL is not set
 
@@ -635,10 +624,6 @@
 #
 # Stack and heap information
 #
-<<<<<<< HEAD
-# Set to 500 per LM - This should be 380 with 28 bytes free
-=======
->>>>>>> 52345b4f
 CONFIG_IDLETHREAD_STACKSIZE=500
 CONFIG_USERMAIN_STACKSIZE=3000
 CONFIG_PTHREAD_STACK_MIN=512
@@ -716,10 +701,6 @@
 CONFIG_MTD_RAMTRON=y
 CONFIG_RAMTRON_WRITEWAIT=y
 CONFIG_RAMTRON_SETSPEED=y
-<<<<<<< HEAD
-CONFIG_RAMTRON_FUJITSU=y
-=======
->>>>>>> 52345b4f
 # CONFIG_MTD_SST25 is not set
 # CONFIG_MTD_SST25XX is not set
 # CONFIG_MTD_SST39FV is not set
@@ -1175,18 +1156,10 @@
 CONFIG_NSH_CMDOPT_HEXDUMP=y
 CONFIG_NSH_FILEIOSIZE=512
 CONFIG_NSH_STRERROR=y
-<<<<<<< HEAD
-CONFIG_NSH_LINELEN=128
-CONFIG_NSH_CMDPARMS=y
-CONFIG_NSH_MAXARGUMENTS=12
-CONFIG_NSH_ARGCAT=y
-CONFIG_NSH_NESTDEPTH=8
-=======
 
 #
 # Scripting Support
 #
->>>>>>> 52345b4f
 # CONFIG_NSH_DISABLESCRIPT is not set
 # CONFIG_NSH_DISABLE_ITEF is not set
 # CONFIG_NSH_DISABLE_LOOPS is not set
